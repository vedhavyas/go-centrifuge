// +build unit

package invoice

import (
	"testing"

	"github.com/centrifuge/go-centrifuge/testingutils/identity"

	"github.com/centrifuge/centrifuge-protobufs/gen/go/coredocument"
	"github.com/centrifuge/go-centrifuge/anchors"
	"github.com/centrifuge/go-centrifuge/documents"
	"github.com/centrifuge/go-centrifuge/errors"
	clientinvoicepb "github.com/centrifuge/go-centrifuge/protobufs/gen/go/invoice"
	"github.com/centrifuge/go-centrifuge/storage"
	"github.com/centrifuge/go-centrifuge/storage/leveldb"
	"github.com/centrifuge/go-centrifuge/testingutils"
	"github.com/centrifuge/go-centrifuge/testingutils/commons"
	"github.com/centrifuge/go-centrifuge/testingutils/config"
	"github.com/centrifuge/go-centrifuge/testingutils/documents"
	"github.com/centrifuge/go-centrifuge/transactions"
	"github.com/centrifuge/go-centrifuge/utils"
	"github.com/centrifuge/gocelery"
	"github.com/ethereum/go-ethereum/common/hexutil"
	"github.com/stretchr/testify/assert"
	"github.com/stretchr/testify/mock"
)

var (
<<<<<<< HEAD
	cid       = identity.RandomCentID()
	accountID = cid[:]
=======
	cid         = testingidentity.GenerateRandomDID()
	centIDBytes = cid[:]
	accountID   = cid[:]
>>>>>>> 33bdbf22
)

type mockAnchorRepo struct {
	mock.Mock
	anchors.AnchorRepository
}

func (r *mockAnchorRepo) GetDocumentRootOf(anchorID anchors.AnchorID) (anchors.DocumentRoot, error) {
	args := r.Called(anchorID)
	docRoot, _ := args.Get(0).(anchors.DocumentRoot)
	return docRoot, args.Error(1)
}

<<<<<<< HEAD
func getServiceWithMockedLayers() (testingcommons.MockIDService, Service) {
	idService := testingcommons.MockIDService{}
	idService.On("ValidateSignature", mock.Anything, mock.Anything).Return(nil)
=======
func TestDefaultService(t *testing.T) {
	c := &testingconfig.MockConfig{}
	c.On("GetIdentityID").Return(centIDBytes, nil).Once()
	srv := DefaultService(nil, testRepo(), nil, nil)
	assert.NotNil(t, srv, "must be non-nil")
}

func getServiceWithMockedLayers() (testingcommons.MockIdentityService, Service) {
	c := &testingconfig.MockConfig{}
	c.On("GetIdentityID").Return(centIDBytes, nil)
	idService := testingcommons.MockIdentityService{}
	idService.On("IsSignedWithPurpose", mock.Anything, mock.Anything, mock.Anything, mock.Anything).Return(true, nil).Once()
>>>>>>> 33bdbf22
	queueSrv := new(testingutils.MockQueue)
	queueSrv.On("EnqueueJob", mock.Anything, mock.Anything).Return(&gocelery.AsyncResult{}, nil)

	repo := testRepo()
	mockAnchor := &mockAnchorRepo{}
	docSrv := documents.DefaultService(repo, mockAnchor, documents.NewServiceRegistry(), &idService)
	return idService, DefaultService(
		docSrv,
		repo,
		queueSrv,
		ctx[transactions.BootstrappedService].(transactions.Manager))
}

func TestService_Update(t *testing.T) {
	_, srv := getServiceWithMockedLayers()
	invSrv := srv.(service)
	ctxh := testingconfig.CreateAccountContext(t, cfg)

	// missing last version
	model, _ := createCDWithEmbeddedInvoice(t)
	_, _, _, err := invSrv.Update(ctxh, model)
	assert.Error(t, err)
	assert.True(t, errors.IsOfType(documents.ErrDocumentNotFound, err))
	assert.NoError(t, testRepo().Create(accountID, model.CurrentVersion(), model))

	// calculate data root fails
	nm := new(mockModel)
	nm.On("ID").Return(model.ID(), nil).Once()
	_, _, _, err = invSrv.Update(ctxh, nm)
	nm.AssertExpectations(t)
	assert.Error(t, err)
	assert.Contains(t, err.Error(), "unknown document type")

	// success
	data, err := invSrv.DeriveInvoiceData(model)
	assert.Nil(t, err)
	data.GrossAmount = 100
	data.ExtraData = hexutil.Encode(utils.RandomSlice(32))
	collab := hexutil.Encode(utils.RandomSlice(6))
	newInv, err := invSrv.DeriveFromUpdatePayload(ctxh, &clientinvoicepb.InvoiceUpdatePayload{
		Identifier:    hexutil.Encode(model.ID()),
		Collaborators: []string{collab},
		Data:          data,
	})
	assert.Nil(t, err)
	newData, err := invSrv.DeriveInvoiceData(newInv)
	assert.Nil(t, err)
	assert.Equal(t, data, newData)

	model, _, _, err = invSrv.Update(ctxh, newInv)
	assert.Nil(t, err)
	assert.NotNil(t, model)
	assert.True(t, testRepo().Exists(accountID, model.ID()))
	assert.True(t, testRepo().Exists(accountID, model.CurrentVersion()))
	assert.True(t, testRepo().Exists(accountID, model.PreviousVersion()))

	newData, err = invSrv.DeriveInvoiceData(model)
	assert.Nil(t, err)
	assert.Equal(t, data, newData)
}

func TestService_DeriveFromUpdatePayload(t *testing.T) {
	_, invSrv := getServiceWithMockedLayers()
	// nil payload
	doc, err := invSrv.DeriveFromUpdatePayload(nil, nil)
	assert.Error(t, err)
	assert.True(t, errors.IsOfType(documents.ErrDocumentNil, err))
	assert.Nil(t, doc)

	// nil payload data
	doc, err = invSrv.DeriveFromUpdatePayload(nil, &clientinvoicepb.InvoiceUpdatePayload{})
	assert.Error(t, err)
	assert.True(t, errors.IsOfType(documents.ErrDocumentNil, err))
	assert.Nil(t, doc)

	// messed up identifier
	contextHeader := testingconfig.CreateAccountContext(t, cfg)
	payload := &clientinvoicepb.InvoiceUpdatePayload{Identifier: "some identifier", Data: &clientinvoicepb.InvoiceData{}}
	doc, err = invSrv.DeriveFromUpdatePayload(contextHeader, payload)
	assert.Error(t, err)
	assert.True(t, errors.IsOfType(documents.ErrDocumentIdentifier, err))
	assert.Contains(t, err.Error(), "failed to decode identifier")
	assert.Nil(t, doc)

	// missing last version
	id := utils.RandomSlice(32)
	payload.Identifier = hexutil.Encode(id)
	doc, err = invSrv.DeriveFromUpdatePayload(contextHeader, payload)
	assert.Error(t, err)
	assert.True(t, errors.IsOfType(documents.ErrDocumentNotFound, err))
	assert.Nil(t, doc)

	// failed to load from data
	old, _ := createCDWithEmbeddedInvoice(t)
	err = testRepo().Create(accountID, old.CurrentVersion(), old)
	assert.Nil(t, err)
	payload.Data = &clientinvoicepb.InvoiceData{
<<<<<<< HEAD
		Recipient: "0x010203040506",
		ExtraData: "some data",
		Currency:  "EUR",
=======
		Sender:      "0xed03fa80291ff5ddc284de6b51e716b130b05e20",
		Recipient:   "0xea939d5c0494b072c51565b191ee59b5d34fbf79",
		Payee:       "0x087d8ca6a16e6ce8d9ff55672e551a2828ab8e8c",
		GrossAmount: 42,
		ExtraData:   "some data",
		Currency:    "EUR",
>>>>>>> 33bdbf22
	}

	payload.Identifier = hexutil.Encode(old.ID())
	doc, err = invSrv.DeriveFromUpdatePayload(contextHeader, payload)
	assert.Error(t, err)
	assert.Nil(t, doc)

	// failed core document new version
	payload.Data.ExtraData = hexutil.Encode(utils.RandomSlice(32))
	payload.Collaborators = []string{"some wrong ID"}
	doc, err = invSrv.DeriveFromUpdatePayload(contextHeader, payload)
	assert.Error(t, err)
	assert.True(t, errors.IsOfType(documents.ErrDocumentPrepareCoreDocument, err))
	assert.Nil(t, doc)

	// success
<<<<<<< HEAD
	wantCollab := identity.RandomCentID()
=======
	wantCollab := testingidentity.GenerateRandomDID()
>>>>>>> 33bdbf22
	payload.Collaborators = []string{wantCollab.String()}
	doc, err = invSrv.DeriveFromUpdatePayload(contextHeader, payload)
	assert.Nil(t, err)
	assert.NotNil(t, doc)
<<<<<<< HEAD
	cs, err := doc.GetCollaborators()
	assert.Len(t, cs, 3)
	assert.Contains(t, cs, wantCollab)
	assert.Equal(t, old.ID(), doc.ID())
	assert.Equal(t, payload.Identifier, hexutil.Encode(doc.ID()))
	assert.Equal(t, old.CurrentVersion(), doc.PreviousVersion())
	assert.Equal(t, old.NextVersion(), doc.CurrentVersion())
	assert.NotNil(t, doc.NextVersion())
=======
	dm, err := doc.PackCoreDocument()
	assert.Nil(t, err)
	assert.Equal(t, wantCollab[:], dm.Document.Collaborators[2])
	assert.Len(t, dm.Document.Collaborators, 3)
	oldDM, err := old.PackCoreDocument()
	assert.Nil(t, err)
	assert.Equal(t, oldDM.Document.DocumentIdentifier, dm.Document.DocumentIdentifier)
	assert.Equal(t, payload.Identifier, hexutil.Encode(dm.Document.DocumentIdentifier))
	assert.Equal(t, oldDM.Document.CurrentVersion, dm.Document.PreviousVersion)
	assert.Equal(t, oldDM.Document.NextVersion, dm.Document.CurrentVersion)
	assert.NotNil(t, dm.Document.NextVersion)
>>>>>>> 33bdbf22
	assert.Equal(t, payload.Data, doc.(*Invoice).getClientData())
}

func TestService_DeriveFromCreatePayload(t *testing.T) {
	invSrv := service{}
	ctxh := testingconfig.CreateAccountContext(t, cfg)

	// nil payload
	m, err := invSrv.DeriveFromCreatePayload(ctxh, nil)
	assert.Nil(t, m)
	assert.Error(t, err)
	assert.True(t, errors.IsOfType(documents.ErrDocumentNil, err))

	// nil data payload
	m, err = invSrv.DeriveFromCreatePayload(ctxh, &clientinvoicepb.InvoiceCreatePayload{})
	assert.Nil(t, m)
	assert.Error(t, err)
	assert.True(t, errors.IsOfType(documents.ErrDocumentNil, err))

<<<<<<< HEAD
	// Init fails
	payload := &clientinvoicepb.InvoiceCreatePayload{
		Data: &clientinvoicepb.InvoiceData{
			ExtraData: "some data",
		},
	}

	m, err = invSrv.DeriveFromCreatePayload(ctxh, payload)
	assert.Nil(t, m)
	assert.Error(t, err)
	assert.True(t, errors.IsOfType(documents.ErrDocumentInvalid, err))

	// success
	payload.Data.ExtraData = "0x01020304050607"
	m, err = invSrv.DeriveFromCreatePayload(ctxh, payload)
=======
	payload := testingdocuments.CreateInvoicePayload()
	payload.Collaborators = []string{testingidentity.GenerateRandomDID().String()}
	inv, err := invSrv.DeriveFromCreatePayload(ctxh, payload)
	assert.Nil(t, err)
	dm, err = inv.PackCoreDocument()
>>>>>>> 33bdbf22
	assert.Nil(t, err)
	assert.NotNil(t, m)
	inv := m.(*Invoice)
	assert.Equal(t, hexutil.Encode(inv.ExtraData), payload.Data.ExtraData)
}

func TestService_DeriveFromCoreDocument(t *testing.T) {
	invSrv := service{repo: testRepo()}
	_, cd := createCDWithEmbeddedInvoice(t)
	m, err := invSrv.DeriveFromCoreDocument(cd)
	assert.Nil(t, err, "must return model")
	assert.NotNil(t, m, "model must be non-nil")
	inv, ok := m.(*Invoice)
	assert.True(t, ok, "must be true")
	assert.Equal(t, inv.Recipient.String(), "0x010203040506")
	assert.Equal(t, inv.GrossAmount, int64(42))
}

func TestService_Create(t *testing.T) {
	ctxh := testingconfig.CreateAccountContext(t, cfg)
	_, srv := getServiceWithMockedLayers()
	invSrv := srv.(service)

	// calculate data root fails
	m, _, _, err := invSrv.Create(ctxh, &mockModel{})
	assert.Nil(t, m)
	assert.Error(t, err)
	assert.Contains(t, err.Error(), "unknown document type")

	// success
	inv, err := invSrv.DeriveFromCreatePayload(ctxh, testingdocuments.CreateInvoicePayload())
	assert.Nil(t, err)
	m, _, _, err = invSrv.Create(ctxh, inv)
	assert.Nil(t, err)
	assert.True(t, testRepo().Exists(accountID, m.ID()))
	assert.True(t, testRepo().Exists(accountID, m.CurrentVersion()))
}

func TestService_DeriveInvoiceData(t *testing.T) {
	_, invSrv := getServiceWithMockedLayers()

	// some random model
	_, err := invSrv.DeriveInvoiceData(&mockModel{})
	assert.Error(t, err, "Derive must fail")

	// success
	payload := testingdocuments.CreateInvoicePayload()
	inv, err := invSrv.DeriveFromCreatePayload(testingconfig.CreateAccountContext(t, cfg), payload)
	assert.Nil(t, err, "must be non nil")
	data, err := invSrv.DeriveInvoiceData(inv)
	assert.Nil(t, err, "Derive must succeed")
	assert.NotNil(t, data, "data must be non nil")
}

func TestService_DeriveInvoiceResponse(t *testing.T) {
	// success
	invSrv := service{repo: testRepo()}

	// derive data failed
	m := new(mockModel)
	r, err := invSrv.DeriveInvoiceResponse(m)
	m.AssertExpectations(t)
	assert.Nil(t, r)
	assert.Error(t, err)
	assert.True(t, errors.IsOfType(documents.ErrDocumentInvalidType, err))

	// success
	inv, _ := createCDWithEmbeddedInvoice(t)
	r, err = invSrv.DeriveInvoiceResponse(inv)
	payload := testingdocuments.CreateInvoicePayload()
	assert.Nil(t, err)
<<<<<<< HEAD
	assert.Equal(t, payload.Data, r.Data)
	assert.Equal(t, []string{cid.String(), "0x010101010101"}, r.Header.Collaborators)
}

func TestService_GetCurrentVersion(t *testing.T) {
	_, invSrv := getServiceWithMockedLayers()
	doc, _ := createCDWithEmbeddedInvoice(t)
	ctxh := testingconfig.CreateAccountContext(t, cfg)

	err := testRepo().Create(accountID, doc.CurrentVersion(), doc)
=======
	data.GrossAmount = 100
	data.ExtraData = hexutil.Encode(utils.RandomSlice(32))
	collab := testingidentity.GenerateRandomDID().String()
	newInv, err := invSrv.DeriveFromUpdatePayload(ctxh, &clientinvoicepb.InvoiceUpdatePayload{
		Identifier:    hexutil.Encode(dm.Document.DocumentIdentifier),
		Collaborators: []string{collab},
		Data:          data,
	})
>>>>>>> 33bdbf22
	assert.Nil(t, err)

	data := doc.(*Invoice).getClientData()
	data.Currency = "INR"
	doc2 := new(Invoice)
	assert.NoError(t, doc2.PrepareNewVersion(doc, data, nil))
	assert.NoError(t, testRepo().Create(accountID, doc2.CurrentVersion(), doc2))

	doc3, err := invSrv.GetCurrentVersion(ctxh, doc.ID())
	assert.Nil(t, err)
	assert.Equal(t, doc2, doc3)
}

func TestService_GetVersion(t *testing.T) {
	_, invSrv := getServiceWithMockedLayers()
	inv, _ := createCDWithEmbeddedInvoice(t)
	err := testRepo().Create(accountID, inv.CurrentVersion(), inv)
	assert.Nil(t, err)

	ctxh := testingconfig.CreateAccountContext(t, cfg)
	mod, err := invSrv.GetVersion(ctxh, inv.ID(), inv.CurrentVersion())
	assert.Nil(t, err)

	mod, err = invSrv.GetVersion(ctxh, mod.ID(), []byte{})
	assert.Error(t, err)
}

func TestService_Exists(t *testing.T) {
	_, invSrv := getServiceWithMockedLayers()
	inv, _ := createCDWithEmbeddedInvoice(t)
	err := testRepo().Create(accountID, inv.CurrentVersion(), inv)
	assert.Nil(t, err)

	ctxh := testingconfig.CreateAccountContext(t, cfg)
	exists := invSrv.Exists(ctxh, inv.CurrentVersion())
	assert.True(t, exists, "invoice should exist")

	exists = invSrv.Exists(ctxh, utils.RandomSlice(32))
	assert.False(t, exists, " invoice should not exist")
}

func TestService_calculateDataRoot(t *testing.T) {
	invSrv := service{repo: testRepo()}
	ctxh := testingconfig.CreateAccountContext(t, cfg)

	// type mismatch
	inv, err := invSrv.validateAndPersist(ctxh, nil, &mockModel{}, nil)
	assert.Nil(t, inv)
	assert.Error(t, err)
	assert.Contains(t, err.Error(), "unknown document type")

	// failed validator
	inv, err = invSrv.DeriveFromCreatePayload(ctxh, testingdocuments.CreateInvoicePayload())
	assert.Nil(t, err)
	v := documents.ValidatorFunc(func(_, _ documents.Model) error {
		return errors.New("validations fail")
	})
	inv, err = invSrv.validateAndPersist(ctxh, nil, inv, v)
	assert.Nil(t, inv)
	assert.Error(t, err)
	assert.Contains(t, err.Error(), "validations fail")

	// create failed
	inv, err = invSrv.DeriveFromCreatePayload(ctxh, testingdocuments.CreateInvoicePayload())
	assert.Nil(t, err)
	err = invSrv.repo.Create(accountID, inv.CurrentVersion(), inv)
	assert.Nil(t, err)
	inv, err = invSrv.validateAndPersist(ctxh, nil, inv, CreateValidator())
	assert.Nil(t, inv)
	assert.Error(t, err)
	assert.Contains(t, err.Error(), storage.ErrRepositoryModelCreateKeyExists)

	// success
	inv, err = invSrv.DeriveFromCreatePayload(ctxh, testingdocuments.CreateInvoicePayload())
	assert.Nil(t, err)
	inv, err = invSrv.validateAndPersist(ctxh, nil, inv, CreateValidator())
	assert.Nil(t, err)
	assert.NotNil(t, inv)
}

var testRepoGlobal documents.Repository

func testRepo() documents.Repository {
	if testRepoGlobal == nil {
		ldb, err := leveldb.NewLevelDBStorage(leveldb.GetRandomTestStoragePath())
		if err != nil {
			panic(err)
		}
		testRepoGlobal = documents.NewDBRepository(leveldb.NewLevelDBRepository(ldb))
		testRepoGlobal.Register(&Invoice{})
	}
	return testRepoGlobal
}

func createCDWithEmbeddedInvoice(t *testing.T) (documents.Model, coredocumentpb.CoreDocument) {
	i := new(Invoice)
	err := i.InitInvoiceInput(testingdocuments.CreateInvoicePayload(), cid.String())
	assert.NoError(t, err)
	_, err = i.CalculateDataRoot()
	assert.NoError(t, err)
	_, err = i.CalculateSigningRoot()
	assert.NoError(t, err)
	_, err = i.CalculateDocumentRoot()
	assert.NoError(t, err)
	cd, err := i.PackCoreDocument()
	assert.NoError(t, err)
	return i, cd
}<|MERGE_RESOLUTION|>--- conflicted
+++ resolved
@@ -4,8 +4,6 @@
 
 import (
 	"testing"
-
-	"github.com/centrifuge/go-centrifuge/testingutils/identity"
 
 	"github.com/centrifuge/centrifuge-protobufs/gen/go/coredocument"
 	"github.com/centrifuge/go-centrifuge/anchors"
@@ -18,6 +16,7 @@
 	"github.com/centrifuge/go-centrifuge/testingutils/commons"
 	"github.com/centrifuge/go-centrifuge/testingutils/config"
 	"github.com/centrifuge/go-centrifuge/testingutils/documents"
+	"github.com/centrifuge/go-centrifuge/testingutils/identity"
 	"github.com/centrifuge/go-centrifuge/transactions"
 	"github.com/centrifuge/go-centrifuge/utils"
 	"github.com/centrifuge/gocelery"
@@ -27,14 +26,9 @@
 )
 
 var (
-<<<<<<< HEAD
-	cid       = identity.RandomCentID()
-	accountID = cid[:]
-=======
 	cid         = testingidentity.GenerateRandomDID()
 	centIDBytes = cid[:]
 	accountID   = cid[:]
->>>>>>> 33bdbf22
 )
 
 type mockAnchorRepo struct {
@@ -46,18 +40,6 @@
 	args := r.Called(anchorID)
 	docRoot, _ := args.Get(0).(anchors.DocumentRoot)
 	return docRoot, args.Error(1)
-}
-
-<<<<<<< HEAD
-func getServiceWithMockedLayers() (testingcommons.MockIDService, Service) {
-	idService := testingcommons.MockIDService{}
-	idService.On("ValidateSignature", mock.Anything, mock.Anything).Return(nil)
-=======
-func TestDefaultService(t *testing.T) {
-	c := &testingconfig.MockConfig{}
-	c.On("GetIdentityID").Return(centIDBytes, nil).Once()
-	srv := DefaultService(nil, testRepo(), nil, nil)
-	assert.NotNil(t, srv, "must be non-nil")
 }
 
 func getServiceWithMockedLayers() (testingcommons.MockIdentityService, Service) {
@@ -65,7 +47,6 @@
 	c.On("GetIdentityID").Return(centIDBytes, nil)
 	idService := testingcommons.MockIdentityService{}
 	idService.On("IsSignedWithPurpose", mock.Anything, mock.Anything, mock.Anything, mock.Anything).Return(true, nil).Once()
->>>>>>> 33bdbf22
 	queueSrv := new(testingutils.MockQueue)
 	queueSrv.On("EnqueueJob", mock.Anything, mock.Anything).Return(&gocelery.AsyncResult{}, nil)
 
@@ -104,7 +85,7 @@
 	assert.Nil(t, err)
 	data.GrossAmount = 100
 	data.ExtraData = hexutil.Encode(utils.RandomSlice(32))
-	collab := hexutil.Encode(utils.RandomSlice(6))
+	collab := testingidentity.GenerateRandomDID().String()
 	newInv, err := invSrv.DeriveFromUpdatePayload(ctxh, &clientinvoicepb.InvoiceUpdatePayload{
 		Identifier:    hexutil.Encode(model.ID()),
 		Collaborators: []string{collab},
@@ -163,18 +144,12 @@
 	err = testRepo().Create(accountID, old.CurrentVersion(), old)
 	assert.Nil(t, err)
 	payload.Data = &clientinvoicepb.InvoiceData{
-<<<<<<< HEAD
-		Recipient: "0x010203040506",
-		ExtraData: "some data",
-		Currency:  "EUR",
-=======
 		Sender:      "0xed03fa80291ff5ddc284de6b51e716b130b05e20",
 		Recipient:   "0xea939d5c0494b072c51565b191ee59b5d34fbf79",
 		Payee:       "0x087d8ca6a16e6ce8d9ff55672e551a2828ab8e8c",
 		GrossAmount: 42,
 		ExtraData:   "some data",
 		Currency:    "EUR",
->>>>>>> 33bdbf22
 	}
 
 	payload.Identifier = hexutil.Encode(old.ID())
@@ -191,16 +166,12 @@
 	assert.Nil(t, doc)
 
 	// success
-<<<<<<< HEAD
-	wantCollab := identity.RandomCentID()
-=======
 	wantCollab := testingidentity.GenerateRandomDID()
->>>>>>> 33bdbf22
+
 	payload.Collaborators = []string{wantCollab.String()}
 	doc, err = invSrv.DeriveFromUpdatePayload(contextHeader, payload)
 	assert.Nil(t, err)
 	assert.NotNil(t, doc)
-<<<<<<< HEAD
 	cs, err := doc.GetCollaborators()
 	assert.Len(t, cs, 3)
 	assert.Contains(t, cs, wantCollab)
@@ -209,19 +180,6 @@
 	assert.Equal(t, old.CurrentVersion(), doc.PreviousVersion())
 	assert.Equal(t, old.NextVersion(), doc.CurrentVersion())
 	assert.NotNil(t, doc.NextVersion())
-=======
-	dm, err := doc.PackCoreDocument()
-	assert.Nil(t, err)
-	assert.Equal(t, wantCollab[:], dm.Document.Collaborators[2])
-	assert.Len(t, dm.Document.Collaborators, 3)
-	oldDM, err := old.PackCoreDocument()
-	assert.Nil(t, err)
-	assert.Equal(t, oldDM.Document.DocumentIdentifier, dm.Document.DocumentIdentifier)
-	assert.Equal(t, payload.Identifier, hexutil.Encode(dm.Document.DocumentIdentifier))
-	assert.Equal(t, oldDM.Document.CurrentVersion, dm.Document.PreviousVersion)
-	assert.Equal(t, oldDM.Document.NextVersion, dm.Document.CurrentVersion)
-	assert.NotNil(t, dm.Document.NextVersion)
->>>>>>> 33bdbf22
 	assert.Equal(t, payload.Data, doc.(*Invoice).getClientData())
 }
 
@@ -241,7 +199,6 @@
 	assert.Error(t, err)
 	assert.True(t, errors.IsOfType(documents.ErrDocumentNil, err))
 
-<<<<<<< HEAD
 	// Init fails
 	payload := &clientinvoicepb.InvoiceCreatePayload{
 		Data: &clientinvoicepb.InvoiceData{
@@ -257,13 +214,6 @@
 	// success
 	payload.Data.ExtraData = "0x01020304050607"
 	m, err = invSrv.DeriveFromCreatePayload(ctxh, payload)
-=======
-	payload := testingdocuments.CreateInvoicePayload()
-	payload.Collaborators = []string{testingidentity.GenerateRandomDID().String()}
-	inv, err := invSrv.DeriveFromCreatePayload(ctxh, payload)
-	assert.Nil(t, err)
-	dm, err = inv.PackCoreDocument()
->>>>>>> 33bdbf22
 	assert.Nil(t, err)
 	assert.NotNil(t, m)
 	inv := m.(*Invoice)
@@ -278,7 +228,7 @@
 	assert.NotNil(t, m, "model must be non-nil")
 	inv, ok := m.(*Invoice)
 	assert.True(t, ok, "must be true")
-	assert.Equal(t, inv.Recipient.String(), "0x010203040506")
+	assert.Equal(t, inv.Recipient.String(), "0xEA939D5C0494b072c51565b191eE59B5D34fbf79")
 	assert.Equal(t, inv.GrossAmount, int64(42))
 }
 
@@ -335,9 +285,8 @@
 	r, err = invSrv.DeriveInvoiceResponse(inv)
 	payload := testingdocuments.CreateInvoicePayload()
 	assert.Nil(t, err)
-<<<<<<< HEAD
 	assert.Equal(t, payload.Data, r.Data)
-	assert.Equal(t, []string{cid.String(), "0x010101010101"}, r.Header.Collaborators)
+	assert.Contains(t, r.Header.Collaborators, cid.String())
 }
 
 func TestService_GetCurrentVersion(t *testing.T) {
@@ -346,16 +295,6 @@
 	ctxh := testingconfig.CreateAccountContext(t, cfg)
 
 	err := testRepo().Create(accountID, doc.CurrentVersion(), doc)
-=======
-	data.GrossAmount = 100
-	data.ExtraData = hexutil.Encode(utils.RandomSlice(32))
-	collab := testingidentity.GenerateRandomDID().String()
-	newInv, err := invSrv.DeriveFromUpdatePayload(ctxh, &clientinvoicepb.InvoiceUpdatePayload{
-		Identifier:    hexutil.Encode(dm.Document.DocumentIdentifier),
-		Collaborators: []string{collab},
-		Data:          data,
-	})
->>>>>>> 33bdbf22
 	assert.Nil(t, err)
 
 	data := doc.(*Invoice).getClientData()
