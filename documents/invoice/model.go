package invoice

import (
	"encoding/json"
	"reflect"

	"github.com/centrifuge/centrifuge-protobufs/documenttypes"
	"github.com/centrifuge/centrifuge-protobufs/gen/go/coredocument"
	"github.com/centrifuge/centrifuge-protobufs/gen/go/invoice"
	"github.com/centrifuge/go-centrifuge/documents"
	"github.com/centrifuge/go-centrifuge/errors"
	"github.com/centrifuge/go-centrifuge/identity"
	clientinvoicepb "github.com/centrifuge/go-centrifuge/protobufs/gen/go/invoice"
	"github.com/centrifuge/precise-proofs/proofs"
	"github.com/centrifuge/precise-proofs/proofs/proto"
	"github.com/ethereum/go-ethereum/common"
	"github.com/ethereum/go-ethereum/common/hexutil"
	"github.com/golang/protobuf/proto"
	"github.com/golang/protobuf/ptypes/any"
	"github.com/golang/protobuf/ptypes/timestamp"
)

const prefix string = "invoice"

// tree prefixes for specific to documents use the second byte of a 4 byte slice by convention
func compactPrefix() []byte { return []byte{0, 1, 0, 0} }

// Invoice implements the documents.Model keeps track of invoice related fields and state
type Invoice struct {
	*documents.CoreDocument

	InvoiceNumber    string // invoice number or reference number
	SenderName       string // name of the sender company
	SenderStreet     string // street and address details of the sender company
	SenderCity       string
	SenderZipcode    string // country ISO code of the sender of this invoice
	SenderCountry    string
	RecipientName    string // name of the recipient company
	RecipientStreet  string
	RecipientCity    string
	RecipientZipcode string
	RecipientCountry string // country ISO code of the recipient of this invoice
	Currency         string // country ISO code of the recipient of this invoice
	GrossAmount      int64  // invoice amount including tax
	NetAmount        int64  // invoice amount excluding tax
	TaxAmount        int64
	TaxRate          int64
	Recipient        *identity.DID
	Sender           *identity.DID
	Payee            *identity.DID
	Comment          string
	DueDate          *timestamp.Timestamp
	DateCreated      *timestamp.Timestamp
	ExtraData        []byte

	InvoiceSalts *proofs.Salts
}

// getClientData returns the client data from the invoice model
func (i *Invoice) getClientData() *clientinvoicepb.InvoiceData {
	var recipient string
	if i.Recipient != nil {
		recipient = hexutil.Encode(i.Recipient[:])
	}

	var sender string
	if i.Sender != nil {
		sender = hexutil.Encode(i.Sender[:])
	}

	var payee string
	if i.Payee != nil {
		payee = hexutil.Encode(i.Payee[:])
	}

	var extraData string
	if i.ExtraData != nil {
		extraData = hexutil.Encode(i.ExtraData)
	}

	return &clientinvoicepb.InvoiceData{
		InvoiceNumber:    i.InvoiceNumber,
		SenderName:       i.SenderName,
		SenderStreet:     i.SenderStreet,
		SenderCity:       i.SenderCity,
		SenderZipcode:    i.SenderZipcode,
		SenderCountry:    i.SenderCountry,
		RecipientName:    i.RecipientName,
		RecipientStreet:  i.RecipientStreet,
		RecipientCity:    i.RecipientCity,
		RecipientZipcode: i.RecipientZipcode,
		RecipientCountry: i.RecipientCountry,
		Currency:         i.Currency,
		GrossAmount:      i.GrossAmount,
		NetAmount:        i.NetAmount,
		TaxAmount:        i.TaxAmount,
		TaxRate:          i.TaxRate,
		Recipient:        recipient,
		Sender:           sender,
		Payee:            payee,
		Comment:          i.Comment,
		DueDate:          i.DueDate,
		DateCreated:      i.DateCreated,
		ExtraData:        extraData,
	}

}

// createP2PProtobuf returns centrifuge protobuf specific invoiceData
func (i *Invoice) createP2PProtobuf() *invoicepb.InvoiceData {
	var recipient, sender, payee []byte
	if i.Recipient != nil {
		recipient = i.Recipient[:]
	}

	if i.Sender != nil {
		sender = i.Sender[:]
	}

	if i.Payee != nil {
		payee = i.Payee[:]
	}

	return &invoicepb.InvoiceData{
		InvoiceNumber:    i.InvoiceNumber,
		SenderName:       i.SenderName,
		SenderStreet:     i.SenderStreet,
		SenderCity:       i.SenderCity,
		SenderZipcode:    i.SenderZipcode,
		SenderCountry:    i.SenderCountry,
		RecipientName:    i.RecipientName,
		RecipientStreet:  i.RecipientStreet,
		RecipientCity:    i.RecipientCity,
		RecipientZipcode: i.RecipientZipcode,
		RecipientCountry: i.RecipientCountry,
		Currency:         i.Currency,
		GrossAmount:      i.GrossAmount,
		NetAmount:        i.NetAmount,
		TaxAmount:        i.TaxAmount,
		TaxRate:          i.TaxRate,
		Recipient:        recipient,
		Sender:           sender,
		Payee:            payee,
		Comment:          i.Comment,
		DueDate:          i.DueDate,
		DateCreated:      i.DateCreated,
		ExtraData:        i.ExtraData,
	}

}

// InitInvoiceInput initialize the model based on the received parameters from the rest api call
func (i *Invoice) InitInvoiceInput(payload *clientinvoicepb.InvoiceCreatePayload, self string) error {
	err := i.initInvoiceFromData(payload.Data)
	if err != nil {
		return err
	}

	collaborators := append([]string{self}, payload.Collaborators...)
<<<<<<< HEAD
	cd, err := documents.NewCoreDocumentWithCollaborators(collaborators)
=======
	i.CoreDocumentModel, err = documents.NewWithCollaborators(collaborators)
>>>>>>> 33bdbf22
	if err != nil {
		return errors.New("failed to init core document: %v", err)
	}

	i.CoreDocument = cd
	return nil
}

// initInvoiceFromData initialises invoice from invoiceData
func (i *Invoice) initInvoiceFromData(data *clientinvoicepb.InvoiceData) error {
	i.InvoiceNumber = data.InvoiceNumber
	i.SenderName = data.SenderName
	i.SenderStreet = data.SenderStreet
	i.SenderCity = data.SenderCity
	i.SenderZipcode = data.SenderZipcode
	i.SenderCountry = data.SenderCountry
	i.RecipientName = data.RecipientName
	i.RecipientStreet = data.RecipientStreet
	i.RecipientCity = data.RecipientCity
	i.RecipientZipcode = data.RecipientZipcode
	i.RecipientCountry = data.RecipientCountry
	i.Currency = data.Currency
	i.GrossAmount = data.GrossAmount
	i.NetAmount = data.NetAmount
	i.TaxAmount = data.TaxAmount
	i.TaxRate = data.TaxRate
	i.Comment = data.Comment
	i.DueDate = data.DueDate
	i.DateCreated = data.DateCreated

	if data.Recipient != "" {
		if recipient, err := identity.NewDIDFromString(data.Recipient); err == nil {
			i.Recipient = &recipient
		}
	}

	if data.Sender != "" {
		if sender, err := identity.NewDIDFromString(data.Sender); err == nil {
			i.Sender = &sender
		}
	}

	if data.Payee != "" {
		if payee, err := identity.NewDIDFromString(data.Payee); err == nil {
			i.Payee = &payee
		}
	}

	if data.ExtraData != "" {
		ed, err := hexutil.Decode(data.ExtraData)
		if err != nil {
			return errors.NewTypedError(err, errors.New("failed to decode extra data"))
		}

		i.ExtraData = ed
	}

	return nil
}

// loadFromP2PProtobuf  loads the invoice from centrifuge protobuf invoice data
func (i *Invoice) loadFromP2PProtobuf(invoiceData *invoicepb.InvoiceData) {
	i.InvoiceNumber = invoiceData.InvoiceNumber
	i.SenderName = invoiceData.SenderName
	i.SenderStreet = invoiceData.SenderStreet
	i.SenderCity = invoiceData.SenderCity
	i.SenderZipcode = invoiceData.SenderZipcode
	i.SenderCountry = invoiceData.SenderCountry
	i.RecipientName = invoiceData.RecipientName
	i.RecipientStreet = invoiceData.RecipientStreet
	i.RecipientCity = invoiceData.RecipientCity
	i.RecipientZipcode = invoiceData.RecipientZipcode
	i.RecipientCountry = invoiceData.RecipientCountry
	i.Currency = invoiceData.Currency
	i.GrossAmount = invoiceData.GrossAmount
	i.NetAmount = invoiceData.NetAmount
	i.TaxAmount = invoiceData.TaxAmount
	i.TaxRate = invoiceData.TaxRate

	if invoiceData.Recipient != nil {
		recipient := identity.NewDIDFromBytes(invoiceData.Recipient)
		i.Recipient = &recipient
	}

	if invoiceData.Sender != nil {
		sender := identity.NewDIDFromBytes(invoiceData.Sender)
		i.Sender = &sender
	}

	if invoiceData.Payee != nil {
		payee := identity.NewDIDFromBytes(invoiceData.Payee)
		i.Payee = &payee
	}

	i.Comment = invoiceData.Comment
	i.DueDate = invoiceData.DueDate
	i.DateCreated = invoiceData.DateCreated
	i.ExtraData = invoiceData.ExtraData
}

// getInvoiceSalts returns the invoice salts. Initialises if not present
func (i *Invoice) getInvoiceSalts(invoiceData *invoicepb.InvoiceData) (*proofs.Salts, error) {
	if i.InvoiceSalts == nil {
		invoiceSalts, err := documents.GenerateNewSalts(invoiceData, prefix, compactPrefix())
		if err != nil {
			return nil, errors.New("getInvoiceSalts error %v", err)
		}
		i.InvoiceSalts = invoiceSalts
	}

	return i.InvoiceSalts, nil
}

// PackCoreDocument packs the Invoice into a CoreDocument.
func (i *Invoice) PackCoreDocument() (cd coredocumentpb.CoreDocument, err error) {
	invData := i.createP2PProtobuf()
	data, err := proto.Marshal(invData)
	if err != nil {
		return cd, errors.New("couldn't serialise InvoiceData: %v", err)
	}

	embedData := &any.Any{
		TypeUrl: i.DocumentType(),
		Value:   data,
	}

	salts, err := i.getInvoiceSalts(invData)
	if err != nil {
		return cd, errors.New("couldn't get InvoiceSalts: %v", err)
	}

	return i.CoreDocument.PackCoreDocument(embedData, documents.ConvertToProtoSalts(salts)), nil
}

// UnpackCoreDocument unpacks the core document into Invoice.
func (i *Invoice) UnpackCoreDocument(cd coredocumentpb.CoreDocument) error {
	if cd.EmbeddedData == nil ||
		cd.EmbeddedData.TypeUrl != i.DocumentType() {
		return errors.New("trying to convert document with incorrect schema")
	}

	invoiceData := new(invoicepb.InvoiceData)
	err := proto.Unmarshal(cd.EmbeddedData.Value, invoiceData)
	if err != nil {
		return err
	}

	i.loadFromP2PProtobuf(invoiceData)
	if cd.EmbeddedDataSalts == nil {
		i.InvoiceSalts, err = i.getInvoiceSalts(invoiceData)
		if err != nil {
			return err
		}
	} else {
		i.InvoiceSalts = documents.ConvertToProofSalts(cd.EmbeddedDataSalts)
	}

	i.CoreDocument = documents.NewCoreDocumentFromProtobuf(cd)
	return nil
}

// JSON marshals Invoice into a json bytes
func (i *Invoice) JSON() ([]byte, error) {
	return json.Marshal(i)
}

// FromJSON unmarshals the json bytes into Invoice
func (i *Invoice) FromJSON(jsonData []byte) error {
	return json.Unmarshal(jsonData, i)
}

// Type gives the Invoice type
func (i *Invoice) Type() reflect.Type {
	return reflect.TypeOf(i)
}

// CalculateDataRoot calculates the data root and sets the root to core document.
func (i *Invoice) CalculateDataRoot() ([]byte, error) {
	t, err := i.getDocumentDataTree()
	if err != nil {
		return nil, errors.New("failed to get data tree: %v", err)
	}

	dr := t.RootHash()
	i.CoreDocument.SetDataRoot(dr)
	return dr, nil
}

// getDocumentDataTree creates precise-proofs data tree for the model
func (i *Invoice) getDocumentDataTree() (tree *proofs.DocumentTree, err error) {
	invProto := i.createP2PProtobuf()
	salts, err := i.getInvoiceSalts(invProto)
	if err != nil {
		return nil, err
	}
	t := documents.NewDefaultTreeWithPrefix(salts, prefix, compactPrefix())
	err = t.AddLeavesFromDocument(invProto)
	if err != nil {
		return nil, errors.New("getDocumentDataTree error %v", err)
	}
	err = t.Generate()
	if err != nil {
		return nil, errors.New("getDocumentDataTree error %v", err)
	}
	return t, nil
}

// CreateProofs generates proofs for given fields.
func (i *Invoice) CreateProofs(fields []string) (proofs []*proofspb.Proof, err error) {
	tree, err := i.getDocumentDataTree()
	if err != nil {
		return nil, errors.New("createProofs error %v", err)
	}

	return i.CoreDocument.CreateProofs(i.DocumentType(), tree, fields)
}

// DocumentType returns the invoice document type.
func (*Invoice) DocumentType() string {
	return documenttypes.InvoiceDataTypeUrl
}

// PrepareNewVersion prepares new version from the old invoice.
func (i *Invoice) PrepareNewVersion(old documents.Model, data *clientinvoicepb.InvoiceData, collaborators []string) error {
	err := i.initInvoiceFromData(data)
	if err != nil {
		return err
	}

	oldCD := old.(*Invoice).CoreDocument
	i.CoreDocument, err = oldCD.PrepareNewVersion(collaborators, true)
	if err != nil {
		return err
	}

	return nil
}

// AddNFT adds NFT to the Invoice.
func (i *Invoice) AddNFT(grantReadAccess bool, registry common.Address, tokenID []byte) error {
	cd, err := i.CoreDocument.AddNFT(grantReadAccess, registry, tokenID)
	if err != nil {
		return err
	}

	i.CoreDocument = cd
	return nil
}

// CalculateSigningRoot calculates the signing root of the document.
func (i *Invoice) CalculateSigningRoot() ([]byte, error) {
	return i.CoreDocument.CalculateSigningRoot(i.DocumentType())
}

// CreateNFTProofs creates proofs specific to NFT minting.
func (i *Invoice) CreateNFTProofs(
	account identity.CentID,
	registry common.Address,
	tokenID []byte,
	nftUniqueProof, readAccessProof bool) (proofs []*proofspb.Proof, err error) {
	return i.CoreDocument.CreateNFTProofs(
		i.DocumentType(),
		account, registry, tokenID, nftUniqueProof, readAccessProof)
}<|MERGE_RESOLUTION|>--- conflicted
+++ resolved
@@ -22,8 +22,8 @@
 
 const prefix string = "invoice"
 
-// tree prefixes for specific to documents use the second byte of a 4 byte slice by convention
-func compactPrefix() []byte { return []byte{0, 1, 0, 0} }
+// tree prefixes use the first byte of a 4 byte slice by convention
+func compactPrefix() []byte { return []byte{3, 0, 0, 0} }
 
 // Invoice implements the documents.Model keeps track of invoice related fields and state
 type Invoice struct {
@@ -157,11 +157,7 @@
 	}
 
 	collaborators := append([]string{self}, payload.Collaborators...)
-<<<<<<< HEAD
 	cd, err := documents.NewCoreDocumentWithCollaborators(collaborators)
-=======
-	i.CoreDocumentModel, err = documents.NewWithCollaborators(collaborators)
->>>>>>> 33bdbf22
 	if err != nil {
 		return errors.New("failed to init core document: %v", err)
 	}
@@ -418,7 +414,7 @@
 
 // CreateNFTProofs creates proofs specific to NFT minting.
 func (i *Invoice) CreateNFTProofs(
-	account identity.CentID,
+	account identity.DID,
 	registry common.Address,
 	tokenID []byte,
 	nftUniqueProof, readAccessProof bool) (proofs []*proofspb.Proof, err error) {
