--- conflicted
+++ resolved
@@ -210,22 +210,7 @@
 		pfKeys = append(pfKeys, pks...)
 	}
 
-<<<<<<< HEAD
-	signaturesTree, err := cd.getSignatureDataTree()
-	if err != nil {
-		return nil, errors.New("failed to get signatures tree: %v", err)
-	}
-
-	cdTree, err := cd.documentTree(docType)
-	if err != nil {
-		return nil, errors.New("failed to generate core Document tree: %v", err)
-	}
-
-	treeProofs := map[string]*TreeProof{CDTreePrefix: newTreeProof(cdTree, append([][]byte{cd.Document.DataRoot}, signaturesTree.RootHash()))}
-	return generateProofs(pfKeys, treeProofs)
-=======
 	return cd.CreateProofs(docType, dataTree, pfKeys)
->>>>>>> 7b8c083a
 }
 
 // ConstructNFT appends registry and tokenID to byte slice
