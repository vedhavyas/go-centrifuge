package documents

import (
	"context"
	"time"

	"github.com/centrifuge/centrifuge-protobufs/gen/go/coredocument"
	"github.com/centrifuge/go-centrifuge/identity"
	"github.com/centrifuge/go-centrifuge/storage"
	"github.com/centrifuge/precise-proofs/proofs/proto"
	"github.com/ethereum/go-ethereum/common"
)

// Model is an interface to abstract away model specificness like invoice or purchaseOrder
// The interface can cast into the type specified by the model if required
// It should only handle protocol-level Document actions
type Model interface {
	storage.Model

	// ID returns the Document identifier
	ID() []byte

	// CurrentVersion returns the current version identifier of the Document
	CurrentVersion() []byte

	// CurrentVersionPreimage returns the current version pre-image of the Document. This is intended to hide the next version of an updated version of the document.
	CurrentVersionPreimage() []byte

	// PreviousVersion returns the previous version identifier of the Document
	PreviousVersion() []byte

	// NextVersion returns the next version identifier of the Document.
	NextVersion() []byte

	// PackCoreDocument packs the implementing Document into a core Document
	// Should only be called when the Document is about to be put on wire.
	PackCoreDocument() (coredocumentpb.CoreDocument, error)

	// UnpackCoreDocument takes a core Document protobuf and loads the data into the model.
	UnpackCoreDocument(cd coredocumentpb.CoreDocument) error

	// DocumentType returns the type of the Document
	DocumentType() string

	// CalculateDataRoot calculates the data root of the model.
	CalculateDataRoot() ([]byte, error)

	// CalculateSigningRoot calculates the signing root of the model.
	CalculateSigningRoot() ([]byte, error)

	// CalculateDocumentRoot returns the Document root of the model.
	CalculateDocumentRoot() ([]byte, error)

<<<<<<< HEAD
	// GetSigningRootHash get the hash for signing root of the model.
	GetSigningRootHash() (hash []byte, err error)

	// GetSignaturesRootHash get hash for the signatures root of the model
	GetSignaturesRootHash() (hash []byte, err error)
=======
	// CalculateSignatureRoot returns signature root of the model.
	CalculateSignatureRoot() ([]byte, error)
>>>>>>> 7b8c083a

	// PreviousDocumentRoot returns the Document root of the previous version.
	PreviousDocumentRoot() []byte

	// AppendSignatures appends the signatures to the model.
	AppendSignatures(signatures ...*coredocumentpb.Signature)

	// Signatures returns a copy of the signatures on the Document
	Signatures() []coredocumentpb.Signature

	// CreateProofs creates precise-proofs for given fields
	CreateProofs(fields []string) (proofs []*proofspb.Proof, err error)

	// CreateNFTProofs creates NFT proofs for minting.
	CreateNFTProofs(
		account identity.DID,
		registry common.Address,
		tokenID []byte,
		nftUniqueProof, readAccessProof bool) (proofs []*proofspb.Proof, err error)

	// IsNFTMinted checks if there is any NFT minted for the registry given
	IsNFTMinted(tr TokenRegistry, registry common.Address) bool

	// AddNFT adds an NFT to the Document.
	// Note: The Document should be anchored after successfully adding the NFT.
	AddNFT(grantReadAccess bool, registry common.Address, tokenID []byte) error

	// GetCollaborators returns the collaborators of this Document.
	// filter ids should not be returned
	// Note: returns all the collaborators with Read and Read_Sign permission
	GetCollaborators(filterIDs ...identity.DID) ([]identity.DID, error)

	// GetSignerCollaborators works like GetCollaborators except it returns only those with Read_Sign permission.
	GetSignerCollaborators(filterIDs ...identity.DID) ([]identity.DID, error)

	// AccountCanRead returns true if the account can read the document
	AccountCanRead(account identity.DID) bool

	// NFTOwnerCanRead returns error if the NFT cannot read the document.
	NFTOwnerCanRead(tokenRegistry TokenRegistry, registry common.Address, tokenID []byte, account identity.DID) error

	// ATGranteeCanRead returns error if the access token grantee cannot read the document.
	ATGranteeCanRead(ctx context.Context, idSrv identity.ServiceDID, tokenID, docID []byte, grantee identity.DID) (err error)

	// AddUpdateLog adds a log to the model to persist an update related meta data such as author
	AddUpdateLog(account identity.DID) error

	// Author is the author of the document version represented by the model
	Author() identity.DID

	// Timestamp is the time of update in UTC of the document version represented by the model
	Timestamp() (time.Time, error)

	// CollaboratorCanUpdate returns an error if indicated identity does not have the capacity to update the document.
	CollaboratorCanUpdate(updated Model, collaborator identity.DID) error
}

// TokenRegistry defines NFT related functions.
type TokenRegistry interface {
	// OwnerOf to retrieve owner of the tokenID
	OwnerOf(registry common.Address, tokenID []byte) (common.Address, error)
}<|MERGE_RESOLUTION|>--- conflicted
+++ resolved
@@ -51,16 +51,11 @@
 	// CalculateDocumentRoot returns the Document root of the model.
 	CalculateDocumentRoot() ([]byte, error)
 
-<<<<<<< HEAD
 	// GetSigningRootHash get the hash for signing root of the model.
 	GetSigningRootHash() (hash []byte, err error)
 
-	// GetSignaturesRootHash get hash for the signatures root of the model
-	GetSignaturesRootHash() (hash []byte, err error)
-=======
-	// CalculateSignatureRoot returns signature root of the model.
-	CalculateSignatureRoot() ([]byte, error)
->>>>>>> 7b8c083a
+	// CalculateSignaturesRoot returns signatures root of the model.
+	CalculateSignaturesRoot() ([]byte, error)
 
 	// PreviousDocumentRoot returns the Document root of the previous version.
 	PreviousDocumentRoot() []byte
