--- conflicted
+++ resolved
@@ -1,188 +1,21 @@
 package documents
 
 import (
-<<<<<<< HEAD
 	"github.com/centrifuge/centrifuge-protobufs/gen/go/coredocument"
-=======
-	"bytes"
-	"context"
-	"crypto/sha256"
-	"encoding/binary"
-	"fmt"
-	"strings"
-
-	"github.com/centrifuge/go-centrifuge/contextutil"
-
-	"github.com/centrifuge/centrifuge-protobufs/gen/go/p2p"
-	"github.com/centrifuge/go-centrifuge/crypto"
-	"github.com/golang/protobuf/ptypes/any"
-
-	"github.com/centrifuge/centrifuge-protobufs/gen/go/coredocument"
-	"github.com/centrifuge/go-centrifuge/errors"
->>>>>>> 33bdbf22
 	"github.com/centrifuge/go-centrifuge/identity"
-	"github.com/centrifuge/go-centrifuge/protobufs/gen/go/document"
 	"github.com/centrifuge/go-centrifuge/storage"
 	"github.com/centrifuge/precise-proofs/proofs/proto"
 	"github.com/ethereum/go-ethereum/common"
-<<<<<<< HEAD
 )
 
-=======
-	"github.com/ethereum/go-ethereum/common/hexutil"
-	"github.com/golang/protobuf/proto"
-)
-
-const (
-	// CDRootField represents the coredocument root property of a tree
-	CDRootField = "cd_root"
-	// DataRootField represents the data root property of a tree
-	DataRootField = "data_root"
-	// DocumentTypeField represents the doc type property of a tree
-	DocumentTypeField = "document_type"
-	// SignaturesField represents the signatures property of a tree
-	SignaturesField = "signatures"
-	// SigningRootField represents the signature root property of a tree
-	SigningRootField = "signing_root"
-
-	// ErrZeroCollaborators error when no collaborators are passed
-	ErrZeroCollaborators = errors.Error("require at least one collaborator")
-	// nftByteCount is the length of combined bytes of registry and tokenID
-	nftByteCount = 52
-	// ErrNFTRoleMissing errors when role to generate proof doesn't exist
-	ErrNFTRoleMissing = errors.Error("NFT Role doesn't exist")
-	//IDByteCount represents the byte length of valid identifiers
-	IDByteCount = 32
-
-	// ACLReadSign represents the read/sign action for ACLS
-	ACLReadSign = coredocumentpb.Action_ACTION_READ_SIGN
-	// ACLRead represents the read action for ACLS
-	ACLRead = coredocumentpb.Action_ACTION_READ
-
-	// CDTreePrefix is the human readable prefix for core doc tree props
-	CDTreePrefix = "cd_tree"
-	// SigningTreePrefix is the human readable prefix for signing tree props
-	SigningTreePrefix = "signing_tree"
-)
-
-func compactProperties(key string) []byte {
-	m := map[string][]byte{
-		CDRootField:       {0, 0, 0, 7},
-		DataRootField:     {0, 0, 0, 5},
-		DocumentTypeField: {0, 0, 0, 100},
-		SignaturesField:   {0, 0, 0, 6},
-		SigningRootField:  {0, 0, 0, 10},
-
-		// tree prefixes use the first byte of a 4 byte slice by convention
-		CDTreePrefix:      {1, 0, 0, 0},
-		SigningTreePrefix: {2, 0, 0, 0},
-	}
-	return m[key]
-}
-
->>>>>>> 33bdbf22
 // Model is an interface to abstract away model specificness like invoice or purchaseOrder
 // The interface can cast into the type specified by the model if required
 // It should only handle protocol-level Document actions
 type Model interface {
 	storage.Model
-<<<<<<< HEAD
 
 	// ID returns the Document identifier
 	ID() []byte
-=======
-	// Get the ID of the document represented by this model
-	ID() ([]byte, error)
-
-	// PackCoreDocument packs the implementing document into a core document
-	// should create the identifiers for the core document if not present
-	PackCoreDocument() (*CoreDocumentModel, error)
-
-	// UnpackCoreDocument must return the document.Model
-	// assumes that core document has valid identifiers set
-	UnpackCoreDocument(model *CoreDocumentModel) error
-
-	// CalculateDataRoot calculates the dataroot of precise-proofs tree of the model
-	CalculateDataRoot() ([]byte, error)
-
-	// CreateProofs creates precise-proofs for given fields
-	CreateProofs(fields []string) (proofs []*proofspb.Proof, err error)
-}
-
-// TokenRegistry defines NFT retrieval functions.
-type TokenRegistry interface {
-	// OwnerOf to retrieve owner of the tokenID
-	OwnerOf(registry common.Address, tokenID []byte) (common.Address, error)
-}
-
-// CoreDocumentModel contains methods which handle all interactions mutating or reading from a core document
-// Access to a core document should always go through this model
-type CoreDocumentModel struct {
-	Document *coredocumentpb.CoreDocument
-	TokenRegistry
-}
-
-// NewDefaultTree returns a DocumentTree with default opts
-func NewDefaultTree(salts *proofs.Salts) *proofs.DocumentTree {
-	return NewDefaultTreeWithPrefix(salts, "", nil)
-}
-
-// NewDefaultTreeWithPrefix returns a DocumentTree with default opts passing a prefix to the tree leaves
-func NewDefaultTreeWithPrefix(salts *proofs.Salts, prefix string, compactPrefix []byte) *proofs.DocumentTree {
-	var prop proofs.Property
-	if prefix != "" {
-		prop = NewLeafProperty(prefix, compactPrefix)
-	}
-
-	t := proofs.NewDocumentTree(proofs.TreeOptions{CompactProperties: true, EnableHashSorting: true, Hash: sha256.New(), ParentPrefix: prop, Salts: salts})
-	return &t
-}
-
-// NewLeafProperty returns a proof property with the literal and the compact
-func NewLeafProperty(literal string, compact []byte) proofs.Property {
-	return proofs.NewProperty(literal, compact...)
-}
-
-// NewCoreDocModel returns a new CoreDocumentModel
-// Note: collaborators and salts are to be filled by the caller
-// TODO: double check if registry should be initialised as nil
-func NewCoreDocModel() *CoreDocumentModel {
-	id := utils.RandomSlice(32)
-	cd := &coredocumentpb.CoreDocument{
-		DocumentIdentifier: id,
-		CurrentVersion:     id,
-		NextVersion:        utils.RandomSlice(32),
-	}
-	return &CoreDocumentModel{
-		cd,
-		nil,
-	}
-}
-
-// PrepareNewVersion creates a new CoreDocumentModel with the version fields updated
-// Adds collaborators and fills salts
-// Note: new collaborators are added to the list with old collaborators.
-//TODO: this will change when collaborators are moved down to next level
-func (m *CoreDocumentModel) PrepareNewVersion(collaborators []string) (*CoreDocumentModel, error) {
-	ndm, err := m.prepareNewVersion(collaborators)
-	if err != nil {
-		return nil, err
-	}
-
-	return ndm, ndm.setCoreDocumentSalts()
-}
-
-// prepareNewVersion prepares the next version of the CoreDocument
-// Note: salts needs to be filled by the caller
-func (m *CoreDocumentModel) prepareNewVersion(collaborators []string) (*CoreDocumentModel, error) {
-	ndm := NewCoreDocModel()
-	ncd := ndm.Document
-	ocd := m.Document
-	ucs, err := fetchUniqueCollaborators(ocd.Collaborators, collaborators)
-	if err != nil {
-		return nil, errors.New("failed to decode collaborator: %v", err)
-	}
->>>>>>> 33bdbf22
 
 	// CurrentVersion returns the current version identifier of the Document
 	CurrentVersion() []byte
@@ -200,868 +33,11 @@
 	// UnpackCoreDocument takes a core Document protobuf and loads the data into the model.
 	UnpackCoreDocument(cd coredocumentpb.CoreDocument) error
 
-<<<<<<< HEAD
 	// DocumentType returns the type of the Document
 	DocumentType() string
 
 	// CalculateDataRoot calculates the data root of the model.
 	CalculateDataRoot() ([]byte, error)
-=======
-	ncd.CurrentVersion = ocd.NextVersion
-	ncd.NextVersion = utils.RandomSlice(32)
-	if ocd.DocumentRoot == nil {
-		return nil, errors.New("DocumentRoot is nil")
-	}
-	ncd.PreviousRoot = ocd.DocumentRoot
-	// copy over token registry
-	ndm.TokenRegistry = m.TokenRegistry
-
-	// copy over embedded data
-	ncd.EmbeddedData = ocd.EmbeddedData
-	ncd.EmbeddedDataSalts = ocd.EmbeddedDataSalts
-
-	return ndm, nil
-}
-
-// NewWithCollaborators generates new core document, adds collaborators, adds read rules and fills salts
-func NewWithCollaborators(collaborators []string) (*CoreDocumentModel, error) {
-	m := NewCoreDocModel()
-	ids, err := identity.NewDIDsFromStrings(collaborators)
-	if err != nil {
-		return nil, errors.New("failed to decode collaborator: %v", err)
-	}
-
-	for i := range ids {
-		m.Document.Collaborators = append(m.Document.Collaborators, ids[i][:])
-	}
-	err = m.initReadRules(ids)
-	if err != nil {
-		return nil, errors.New("failed to init read rules: %v", err)
-	}
-
-	if err := m.setCoreDocumentSalts(); err != nil {
-		return nil, err
-	}
-
-	return m, nil
-}
-
-// CreateProofs util function that takes document data tree, coreDocument and a list fo fields and generates proofs
-func (m *CoreDocumentModel) CreateProofs(dataTree *proofs.DocumentTree, fields []string) (proofs []*proofspb.Proof, err error) {
-	signingRootProofHashes, err := m.getSigningRootProofHashes()
-	if err != nil {
-		return nil, errors.New("createProofs error %v", err)
-	}
-
-	cdtree, err := m.GetCoreDocumentTree()
-	if err != nil {
-		return nil, errors.New("createProofs error %v", err)
-	}
-
-	dataRoot := dataTree.RootHash()
-	cdRoot := cdtree.RootHash()
-
-	// We support fields that belong to different document trees, as we do not prepend a tree prefix to the field, the approach
-	// is to try in both trees to find the field and create the proof accordingly
-	for _, field := range fields {
-		proof, err := dataTree.CreateProof(field)
-		if err != nil {
-			if strings.Contains(err.Error(), "No such field") {
-				proof, err = cdtree.CreateProof(field)
-				if err != nil {
-					return nil, errors.New("createProofs error %v", err)
-				}
-				proof.SortedHashes = append(proof.SortedHashes, dataRoot)
-			} else {
-				return nil, errors.New("createProofs error %v", err)
-			}
-		} else {
-			proof.SortedHashes = append(proof.SortedHashes, cdRoot)
-		}
-		proof.SortedHashes = append(proof.SortedHashes, signingRootProofHashes...)
-		proofs = append(proofs, &proof)
-	}
-
-	return proofs, nil
-}
-
-// GetCoreDocumentTree returns the merkle tree for the coredoc root
-func (m *CoreDocumentModel) GetCoreDocumentTree() (tree *proofs.DocumentTree, err error) {
-	document := m.Document
-	tree = NewDefaultTreeWithPrefix(ConvertToProofSalts(m.Document.CoredocumentSalts), CDTreePrefix, compactProperties(CDTreePrefix))
-	err = tree.AddLeavesFromDocument(document)
-	if err != nil {
-		return nil, err
-	}
-
-	if document.EmbeddedData == nil {
-		return nil, errors.New("EmbeddedData cannot be nil when generating signing tree")
-	}
-	prefixProp := NewLeafProperty(CDTreePrefix, compactProperties(CDTreePrefix))
-	// Adding document type as it is an excluded field in the tree
-	documentTypeNode := proofs.LeafNode{
-		Property: prefixProp.FieldProp(DocumentTypeField, binary.LittleEndian.Uint32(compactProperties(DocumentTypeField))),
-		Salt:     make([]byte, 32),
-		Value:    []byte(document.EmbeddedData.TypeUrl),
-	}
-
-	err = documentTypeNode.HashNode(sha256.New(), true)
-	if err != nil {
-		return nil, err
-	}
-
-	err = tree.AddLeaf(documentTypeNode)
-	if err != nil {
-		return nil, err
-	}
-
-	err = tree.Generate()
-	if err != nil {
-		return nil, err
-	}
-
-	return tree, nil
-}
-
-// GetDocumentSigningTree returns the merkle tree for the signing root
-func (m *CoreDocumentModel) GetDocumentSigningTree(dataRoot []byte) (tree *proofs.DocumentTree, err error) {
-	// coredoc tree
-	coreDocTree, err := m.GetCoreDocumentTree()
-	if err != nil {
-		return nil, err
-	}
-
-	// create the signing tree with data root and coredoc root as siblings
-	tree = NewDefaultTreeWithPrefix(ConvertToProofSalts(m.Document.CoredocumentSalts), SigningTreePrefix, compactProperties(SigningTreePrefix))
-	prefixProp := NewLeafProperty(SigningTreePrefix, compactProperties(SigningTreePrefix))
-
-	err = tree.AddLeaves([]proofs.LeafNode{
-		{
-			Property: prefixProp.FieldProp(DataRootField, binary.LittleEndian.Uint32(compactProperties(DataRootField))),
-			Hash:     dataRoot,
-			Hashed:   true,
-		},
-		{
-			Property: prefixProp.FieldProp(CDRootField, binary.LittleEndian.Uint32(compactProperties(CDRootField))),
-			Hash:     coreDocTree.RootHash(),
-			Hashed:   true,
-		},
-	})
-
-	if err != nil {
-		return nil, err
-	}
-
-	err = tree.Generate()
-	if err != nil {
-		return nil, err
-	}
-
-	return tree, nil
-}
-
-// GetDocumentRootTree returns the merkle tree for the document root
-func (m *CoreDocumentModel) GetDocumentRootTree() (tree *proofs.DocumentTree, err error) {
-	document := m.Document
-	tree = NewDefaultTree(ConvertToProofSalts(document.CoredocumentSalts))
-
-	// The first leave added is the signing_root
-	err = tree.AddLeaf(proofs.LeafNode{Hash: document.SigningRoot, Hashed: true, Property: NewLeafProperty(SigningRootField, compactProperties(SigningRootField))})
-	if err != nil {
-		return nil, err
-	}
-
-	// For every signature we create a LeafNode
-	sigProperty := NewLeafProperty(SignaturesField, compactProperties(SignaturesField))
-	sigLeafList := make([]proofs.LeafNode, len(document.Signatures)+1)
-	sigLengthNode := proofs.LeafNode{
-		Property: sigProperty.LengthProp(proofs.DefaultSaltsLengthSuffix),
-		Salt:     make([]byte, 32),
-		Value:    []byte(fmt.Sprintf("%d", len(document.Signatures))),
-	}
-
-	h := sha256.New()
-	err = sigLengthNode.HashNode(h, true)
-	if err != nil {
-		return nil, err
-	}
-	sigLeafList[0] = sigLengthNode
-	for i, sig := range document.Signatures {
-		payload := sha256.Sum256(append(sig.EntityId, append(sig.PublicKey, sig.Signature...)...))
-		leaf := proofs.LeafNode{
-			Hash:     payload[:],
-			Hashed:   true,
-			Property: sigProperty.SliceElemProp(proofs.FieldNumForSliceLength(i)),
-		}
-		err = leaf.HashNode(h, true)
-		if err != nil {
-			return nil, err
-		}
-		sigLeafList[i+1] = leaf
-	}
-	err = tree.AddLeaves(sigLeafList)
-	if err != nil {
-		return nil, err
-	}
-
-	err = tree.Generate()
-	if err != nil {
-		return nil, err
-	}
-
-	return tree, nil
-}
-
-// CalculateDocumentRoot calculates the document root of the core document
-func (m *CoreDocumentModel) CalculateDocumentRoot() error {
-	document := m.Document
-	if len(document.SigningRoot) != 32 {
-		return errors.New("signing root invalid")
-	}
-
-	tree, err := m.GetDocumentRootTree()
-	if err != nil {
-		return err
-	}
-
-	document.DocumentRoot = tree.RootHash()
-	return nil
-}
-
-// getDataProofHashes returns the hashes needed to create a proof from DataRoot to SigningRoot. This method is used
-// to create field proofs
-func (m *CoreDocumentModel) getDataProofHashes(dataRoot []byte) (hashes [][]byte, err error) {
-	tree, err := m.GetDocumentSigningTree(dataRoot)
-	if err != nil {
-		return
-	}
-
-	signingProof, err := tree.CreateProof(SigningTreePrefix + ".data_root")
-	if err != nil {
-		return
-	}
-
-	rootProofHashes, err := m.getSigningRootProofHashes()
-	if err != nil {
-		return
-	}
-
-	return append(signingProof.SortedHashes, rootProofHashes...), err
-}
-
-// getSigningRootProofHashes returns the hashes needed to create a proof for fields from SigningRoot to DocumentRoot. This method is used
-// to create field proofs
-func (m *CoreDocumentModel) getSigningRootProofHashes() (hashes [][]byte, err error) {
-	tree, err := m.GetDocumentRootTree()
-	if err != nil {
-		return
-	}
-	rootProof, err := tree.CreateProof("signing_root")
-	if err != nil {
-		return
-	}
-
-	return rootProof.SortedHashes, err
-}
-
-// CalculateSigningRoot calculates the signing root of the core document
-func (m *CoreDocumentModel) CalculateSigningRoot(dataRoot []byte) error {
-	doc := m.Document
-	tree, err := m.GetDocumentSigningTree(dataRoot)
-	if err != nil {
-		return err
-	}
-
-	doc.SigningRoot = tree.RootHash()
-	return nil
-}
-
-// AccountCanRead validate if the core document can be read by the account .
-// Returns an error if not.
-func (m *CoreDocumentModel) AccountCanRead(account identity.DID) bool {
-	// loop though read rules, check all the rules
-	return m.findRole(func(_, _ int, role *coredocumentpb.Role) bool {
-		_, found := isAccountInRole(role, account)
-		return found
-	}, ACLRead, ACLReadSign)
-}
-
-// GenerateCoreDocSalts generates coredoc salts
-func GenerateCoreDocSalts(document proto.Message) (*proofs.Salts, error) {
-	return GenerateNewSalts(document, CDTreePrefix, compactProperties(CDTreePrefix))
-}
-
-// GenerateNewSalts generates salts for new document
-func GenerateNewSalts(document proto.Message, prefix string, compactPrefix []byte) (*proofs.Salts, error) {
-	docSalts := &proofs.Salts{}
-	t := NewDefaultTreeWithPrefix(docSalts, prefix, compactPrefix)
-	err := t.AddLeavesFromDocument(document)
-	if err != nil {
-		return nil, err
-	}
-	return docSalts, nil
-}
-
-// ConvertToProtoSalts converts proofSalts into protocolSalts
-func ConvertToProtoSalts(proofSalts *proofs.Salts) []*coredocumentpb.DocumentSalt {
-	if proofSalts == nil {
-		return nil
-	}
-
-	protoSalts := make([]*coredocumentpb.DocumentSalt, len(*proofSalts))
-	for i, pSalt := range *proofSalts {
-		protoSalts[i] = &coredocumentpb.DocumentSalt{Value: pSalt.Value, Compact: pSalt.Compact}
-	}
-
-	return protoSalts
-}
-
-// ConvertToProofSalts converts protocolSalts into proofSalts
-func ConvertToProofSalts(protoSalts []*coredocumentpb.DocumentSalt) *proofs.Salts {
-	if protoSalts == nil {
-		return nil
-	}
-
-	proofSalts := make(proofs.Salts, len(protoSalts))
-	for i, pSalt := range protoSalts {
-		proofSalts[i] = proofs.Salt{Value: pSalt.Value, Compact: pSalt.Compact}
-	}
-
-	return &proofSalts
-}
-
-// setCoreDocumentSalts creates a new coredocument.Salts and fills it in case that is not initialized yet
-func (m *CoreDocumentModel) setCoreDocumentSalts() error {
-	if m.Document.CoredocumentSalts == nil {
-		pSalts, err := GenerateCoreDocSalts(m.Document)
-		if err != nil {
-			return err
-		}
-
-		m.Document.CoredocumentSalts = ConvertToProtoSalts(pSalts)
-	}
-
-	return nil
-}
-
-// PackCoreDocument sets the embed data and embed salts and generates core doc salts if not exists
-func (m *CoreDocumentModel) PackCoreDocument(embedData *any.Any, embedSalts []*coredocumentpb.DocumentSalt) error {
-	m.Document.EmbeddedData = embedData
-	m.Document.EmbeddedDataSalts = embedSalts
-	return m.setCoreDocumentSalts()
-}
-
-// UnpackCoreDocument sets the embed data and embed salts and generates core doc salts if not exists
-func (m *CoreDocumentModel) UnpackCoreDocument() error {
-	m.Document.EmbeddedData = nil
-	m.Document.EmbeddedDataSalts = nil
-	return m.setCoreDocumentSalts()
-}
-
-// initReadRules initiates the read rules for a given CoreDocumentModel.
-// Collaborators are given Read_Sign action.
-// if the rules are created already, this is a no-op.
-func (m *CoreDocumentModel) initReadRules(collabs []identity.DID) error {
-	cd := m.Document
-	if len(cd.Roles) > 0 && len(cd.ReadRules) > 0 {
-		return nil
-	}
-
-	if len(collabs) < 1 {
-		return ErrZeroCollaborators
-	}
-
-	return m.addCollaboratorsToReadSignRules(collabs)
-}
-
-// addNewRule creates a new rule as per the role and action.
-func (m *CoreDocumentModel) addNewRule(role *coredocumentpb.Role, action coredocumentpb.Action) {
-	cd := m.Document
-	cd.Roles = append(cd.Roles, role)
-
-	rule := new(coredocumentpb.ReadRule)
-	rule.Roles = append(rule.Roles, role.RoleKey)
-	rule.Action = action
-	cd.ReadRules = append(cd.ReadRules, rule)
-}
-
-// findRole calls OnRole for every role that matches the actions passed in
-func (m *CoreDocumentModel) findRole(onRole func(rridx, ridx int, role *coredocumentpb.Role) bool, actions ...coredocumentpb.Action) bool {
-	cd := m.Document
-	am := make(map[int32]struct{})
-	for _, a := range actions {
-		am[int32(a)] = struct{}{}
-	}
-
-	for i, rule := range cd.ReadRules {
-		if _, ok := am[int32(rule.Action)]; !ok {
-			continue
-		}
-
-		for j, rk := range rule.Roles {
-			role, err := getRole(rk, cd.Roles)
-			if err != nil {
-				// seems like roles and rules are not in sync
-				// skip to next one
-				continue
-			}
-
-			if onRole(i, j, role) {
-				return true
-			}
-
-		}
-	}
-
-	return false
-}
-
-// isAccountInRole returns the index of the collaborator and true if account is in the given role as collaborators.
-func isAccountInRole(role *coredocumentpb.Role, account identity.DID) (idx int, found bool) {
-	for i, id := range role.Collaborators {
-		if bytes.Equal(id, account[:]) {
-			return i, true
-		}
-	}
-
-	return idx, false
-}
-
-func getRole(key []byte, roles []*coredocumentpb.Role) (*coredocumentpb.Role, error) {
-	for _, role := range roles {
-		if utils.IsSameByteSlice(role.RoleKey, key) {
-			return role, nil
-		}
-	}
-
-	return nil, errors.New("role %d not found", key)
-}
-
-func newRole() *coredocumentpb.Role {
-	role := new(coredocumentpb.Role)
-	rk := utils.RandomSlice(32)
-	role.RoleKey = rk[:]
-	return role
-}
-
-func (m *CoreDocumentModel) addCollaboratorsToReadSignRules(collabs []identity.DID) error {
-	if len(collabs) == 0 {
-		return nil
-	}
-	// create a role for given collaborators
-	role := newRole()
-	for _, c := range collabs {
-		c := c
-		role.Collaborators = append(role.Collaborators, c[:])
-	}
-
-	m.addNewRule(role, ACLReadSign)
-
-	return nil
-}
-
-func fetchUniqueCollaborators(oldCollabs [][]byte, newCollabs []string) (ids []identity.DID, err error) {
-	ocsm := make(map[string]struct{})
-	for _, c := range oldCollabs {
-		cs := strings.ToLower(hexutil.Encode(c))
-		ocsm[cs] = struct{}{}
-	}
-
-	var uc []string
-	for _, c := range newCollabs {
-		cs := strings.ToLower(c)
-		if _, ok := ocsm[cs]; ok {
-			continue
-		}
-
-		uc = append(uc, c)
-	}
-
-	for _, c := range uc {
-		id, err := identity.NewDIDFromString(c)
-		if err != nil {
-			return nil, err
-		}
-
-		ids = append(ids, id)
-	}
-
-	return ids, nil
-}
-
-// GetExternalCollaborators returns collaborators of a document without the own centID.
-func (m *CoreDocumentModel) GetExternalCollaborators(selfCentID identity.DID) ([][]byte, error) {
-	var collabs [][]byte
-
-	for _, collab := range m.Document.Collaborators {
-		collabID := identity.NewDIDFromBytes(collab)
-		if !selfCentID.Equal(collabID) {
-			collabs = append(collabs, collab)
-		}
-	}
-
-	return collabs, nil
-}
-
-// NFTOwnerCanRead checks if the nft owner/account can read the document
-func (m *CoreDocumentModel) NFTOwnerCanRead(registry common.Address, tokenID []byte, account identity.DID) error {
-	// check if the account can read the doc
-	if m.AccountCanRead(account) {
-		return nil
-	}
-
-	// check if the nft is present in read rules
-	found := m.findRole(func(_, _ int, role *coredocumentpb.Role) bool {
-		_, found := isNFTInRole(role, registry, tokenID)
-		return found
-	}, coredocumentpb.Action_ACTION_READ)
-
-	if !found {
-		return errors.New("nft missing")
-	}
-
-	// get the owner of the NFT
-	owner, err := m.TokenRegistry.OwnerOf(registry, tokenID)
-	if err != nil {
-		return errors.New("failed to get NFT owner: %v", err)
-	}
-
-	// TODO(ved): this will always fail until we roll out identity v2 with CentID type as common.Address
-	if !bytes.Equal(owner.Bytes(), account[:]) {
-		return errors.New("account (%v) not owner of the NFT", account.String())
-	}
-
-	return nil
-}
-
-// ConstructNFT appends registry and tokenID to byte slice
-func ConstructNFT(registry common.Address, tokenID []byte) ([]byte, error) {
-	var nft []byte
-	// first 20 bytes of registry
-	nft = append(nft, registry.Bytes()...)
-
-	// next 32 bytes of the tokenID
-	nft = append(nft, tokenID...)
-
-	if len(nft) != nftByteCount {
-		return nil, errors.New("byte length mismatch")
-	}
-
-	return nft, nil
-}
-
-// AddNFTToReadRules adds NFT token to the read rules of core document.
-func (m *CoreDocumentModel) AddNFTToReadRules(registry common.Address, tokenID []byte) error {
-	nft, err := ConstructNFT(registry, tokenID)
-	if err != nil {
-		return errors.New("failed to construct NFT: %v", err)
-	}
-
-	role := newRole()
-	role.Nfts = append(role.Nfts, nft)
-	m.addNewRule(role, coredocumentpb.Action_ACTION_READ)
-	if err := m.setCoreDocumentSalts(); err != nil {
-		return errors.New("failed to generate CoreDocumentSalts")
-	}
-	return nil
-}
-
-//ValidateDocumentAccess validates the GetDocument request against the AccessType indicated in the request
-func (m *CoreDocumentModel) ValidateDocumentAccess(docReq *p2ppb.GetDocumentRequest, peer identity.DID) error {
-	// checks which access type is relevant for the request
-	switch docReq.GetAccessType() {
-	case p2ppb.AccessType_ACCESS_TYPE_REQUESTER_VERIFICATION:
-		if !m.AccountCanRead(peer) {
-			return errors.New("requester does not have access")
-		}
-	case p2ppb.AccessType_ACCESS_TYPE_NFT_OWNER_VERIFICATION:
-		registry := common.BytesToAddress(docReq.NftRegistryAddress)
-		if m.NFTOwnerCanRead(registry, docReq.NftTokenId, peer) != nil {
-			return errors.New("requester does not have access")
-		}
-	case p2ppb.AccessType_ACCESS_TYPE_ACCESS_TOKEN_VERIFICATION:
-		reqID := peer[:]
-		err := m.accessTokenOwnerCanRead(docReq, reqID)
-		if err != nil {
-			return err
-		}
-	default:
-		return errors.New("invalid access type ")
-	}
-	return nil
-}
-
-// isNFTInRole checks if the given nft(registry + token) is part of the core document role.
-// If found, returns the index of the nft in the role and true
-func isNFTInRole(role *coredocumentpb.Role, registry common.Address, tokenID []byte) (nftIdx int, found bool) {
-	enft, err := ConstructNFT(registry, tokenID)
-	if err != nil {
-		return nftIdx, false
-	}
-
-	for i, n := range role.Nfts {
-		if bytes.Equal(n, enft) {
-			return i, true
-		}
-	}
-
-	return nftIdx, false
-}
-
-// AddNFT returns a new CoreDocument model with nft added to the Core document. If grantReadAccess is true, the nft is added
-// to the read rules.
-func (m *CoreDocumentModel) AddNFT(grantReadAccess bool, registry common.Address, tokenID []byte) (*CoreDocumentModel, error) {
-	data := m.Document.EmbeddedData
-	ndm, err := m.prepareNewVersion(nil)
-	if err != nil {
-		return nil, err
-	}
-
-	ndm.Document.EmbeddedData = data
-	cd := ndm.Document
-	nft := getStoredNFT(cd.Nfts, registry.Bytes())
-	if nft == nil {
-		nft = new(coredocumentpb.NFT)
-		// add 12 empty bytes
-		eb := make([]byte, 12, 12)
-		nft.RegistryId = append(registry.Bytes(), eb...)
-		cd.Nfts = append(cd.Nfts, nft)
-	}
-	nft.TokenId = tokenID
-
-	if grantReadAccess {
-		err = ndm.AddNFTToReadRules(registry, tokenID)
-		if err != nil {
-			return nil, err
-		}
-	}
-
-	return ndm, ndm.setCoreDocumentSalts()
-}
-
-// IsNFTMinted checks if the there is an NFT that is minted against this document in the given registry.
-func (m *CoreDocumentModel) IsNFTMinted(tokenRegistry TokenRegistry, registry common.Address) bool {
-	nft := getStoredNFT(m.Document.Nfts, registry.Bytes())
-	if nft == nil {
-		return false
-	}
-
-	_, err := tokenRegistry.OwnerOf(registry, nft.TokenId)
-	return err == nil
-}
-
-func getStoredNFT(nfts []*coredocumentpb.NFT, registry []byte) *coredocumentpb.NFT {
-	for _, nft := range nfts {
-		if bytes.Equal(nft.RegistryId[:20], registry) {
-			return nft
-		}
-	}
-
-	return nil
-}
-
-// IsAccountInRole checks if the the account exists in the role provided
-func (m *CoreDocumentModel) IsAccountInRole(roleKey []byte, account identity.DID) bool {
-	role, err := getRole(roleKey, m.Document.Roles)
-	if err != nil {
-		return false
-	}
-	_, found := isAccountInRole(role, account)
-	return found
-}
-
-// assembleTokenMessage assembles a token message
-func assembleTokenMessage(tokenIdentifier []byte, granterID identity.DID, granteeID identity.DID, roleID []byte, docID []byte) ([]byte, error) {
-	tokenIdentifiers := [][]byte{tokenIdentifier, roleID, docID}
-	for _, id := range tokenIdentifiers {
-		if len(id) != IDByteCount {
-			return nil, errors.New("invalid identifier length")
-		}
-	}
-
-	tm := append(tokenIdentifier, granterID[:]...)
-	tm = append(tm, granteeID[:]...)
-	tm = append(tm, roleID...)
-	tm = append(tm, docID...)
-	return tm, nil
-}
-
-// assembleAccessToken assembles a Read Access Token from the payload received
-func (m *CoreDocumentModel) assembleAccessToken(ctx context.Context, payload documentpb.AccessTokenParams, roleKey []byte) (*coredocumentpb.AccessToken, error) {
-	account, err := contextutil.Account(ctx)
-	if err != nil {
-		return nil, err
-	}
-	tokenIdentifier := utils.RandomSlice(32)
-	id, err := account.GetIdentityID()
-	if err != nil {
-		return nil, err
-	}
-	granterID := identity.NewDIDFromByte(id)
-	roleID := roleKey
-	granteeID, err := identity.NewDIDFromString(payload.Grantee)
-	if err != nil {
-		return nil, err
-	}
-	// assemble access token message to be signed
-	docID, err := hexutil.Decode(payload.DocumentIdentifier)
-	if err != nil {
-		return nil, err
-	}
-
-	tm, err := assembleTokenMessage(tokenIdentifier, granterID, granteeID, roleID[:], docID)
-	if err != nil {
-		return nil, err
-	}
-
-	// fetch key pair from identity
-	// TODO: change to signing key pair once secp scheme is available
-	sig, err := account.SignMsg(tm)
-	if err != nil {
-		return nil, err
-	}
-	keys, err := account.GetKeys()
-	if err != nil {
-		return nil, err
-	}
-	// assemble the access token, appending the signature and public keys
-	at := &coredocumentpb.AccessToken{
-		Identifier:         tokenIdentifier,
-		Granter:            granterID[:],
-		Grantee:            granteeID[:],
-		RoleIdentifier:     roleID[:],
-		DocumentIdentifier: docID,
-		Signature:          sig.Signature,
-		Key:                keys[identity.KeyPurposeSigning].PublicKey,
-	}
-	return at, nil
-
-}
-
-// AddAccessTokenToReadRules adds the AccessToken(s) to the read rules of the document
-func (m *CoreDocumentModel) AddAccessTokenToReadRules(ctx context.Context, payload documentpb.AccessTokenParams) (*CoreDocumentModel, error) {
-	role := newRole()
-	at, err := m.assembleAccessToken(ctx, payload, role.RoleKey)
-	if err != nil {
-		return nil, errors.New("failed to construct AT: %v", err)
-	}
-	role.AccessTokens = append(role.AccessTokens, at)
-	m.addNewRule(role, ACLRead)
-	cdSalts, _ := GenerateNewSalts(m.Document, "", nil)
-	m.Document.CoredocumentSalts = ConvertToProtoSalts(cdSalts)
-	return m, nil
-}
-
-// ATOwnerCanRead checks that the owner AT can read the document requested
-func (m *CoreDocumentModel) accessTokenOwnerCanRead(docReq *p2ppb.GetDocumentRequest, requesterID []byte) error {
-	// check if the access token is present in read rules of the document indicated in the AT request
-	token, err := m.findAT(ACLRead, docReq.AccessTokenRequest.AccessTokenId)
-	if err != nil {
-		return err
-	}
-	// check if the requested document is the document indicated in the access token
-	if !bytes.Equal(token.DocumentIdentifier, docReq.DocumentIdentifier) {
-		return errors.New("the document requested does not match the document to which the access token grants access")
-	}
-	// validate the access token
-	// TODO: fetch public key from Ethereum chain
-	err = validateAT(token.Key, token, requesterID)
-	if err != nil {
-		return err
-	}
-	return nil
-
-}
-
-// validateAT validates that given access token against its signature
-func validateAT(publicKey []byte, token *coredocumentpb.AccessToken, requesterID []byte) error {
-	// assemble token message from the token for validation
-	reqID := identity.NewDIDFromByte(requesterID)
-	granterID := identity.NewDIDFromByte(token.Granter)
-	tm, err := assembleTokenMessage(token.Identifier, granterID, reqID, token.RoleIdentifier, token.DocumentIdentifier)
-	if err != nil {
-		return err
-	}
-	validated := crypto.VerifyMessage(publicKey, tm, token.Signature, crypto.CurveSecp256K1, true)
-	if !validated {
-		return errors.New("access token is invalid")
-	}
-	return nil
-}
-
-// isATInRole checks if the given access token is part of the core document role.
-func isATInRole(role *coredocumentpb.Role, tokenID []byte) (*coredocumentpb.AccessToken, error) {
-	for _, a := range role.AccessTokens {
-		if bytes.Equal(tokenID, a.Identifier) {
-			return a, nil
-		}
-	}
-	return nil, errors.New("access token not found")
-}
-
-// findAT calls OnRole for every role, returns the access token if it is found in the Roles of the document
-func (m *CoreDocumentModel) findAT(action coredocumentpb.Action, tokenID []byte) (*coredocumentpb.AccessToken, error) {
-	cd := m.Document
-	var token coredocumentpb.AccessToken
-	for _, rule := range cd.ReadRules {
-		if rule.Action != action {
-			continue
-		}
-		ruleRoles := rule.GetRoles()
-		for _, rk := range ruleRoles {
-			role, err := getRole(rk, cd.Roles)
-			if err != nil {
-				// seems like roles and rules are not in sync
-				// skip to next one
-				continue
-			}
-			at, err := isATInRole(role, tokenID)
-			if err != nil {
-				return nil, err
-			}
-			token = *at
-		}
-	}
-	return &token, nil
-}
-
-// GetNFTProofs generate proofs required to mint an NFT
-func (m *CoreDocumentModel) GetNFTProofs(
-	dataRoot []byte,
-	account identity.DID,
-	registry common.Address,
-	tokenID []byte,
-	nftUniqueProof, readAccessProof bool) (proofs []*proofspb.Proof, err error) {
-
-	var pfKeys []string
-	if nftUniqueProof {
-		pk, err := getNFTUniqueProofKey(m.Document.Nfts, registry)
-		if err != nil {
-			return nil, err
-		}
-
-		pfKeys = append(pfKeys, pk)
-	}
-
-	if readAccessProof {
-		pks, err := getReadAccessProofKeys(m, registry, tokenID)
-		if err != nil {
-			return nil, err
-		}
-
-		pfKeys = append(pfKeys, pks...)
-	}
-
-	signingRootProofHashes, err := m.getSigningRootProofHashes()
-	if err != nil {
-		return nil, errors.New("failed to generate signing root proofs: %v", err)
-	}
-
-	cdtree, err := m.GetCoreDocumentTree()
-	if err != nil {
-		return nil, errors.New("failed to generate document tree: %v", err)
-	}
->>>>>>> 33bdbf22
 
 	// CalculateSigningRoot calculates the signing root of the model.
 	CalculateSigningRoot() ([]byte, error)
@@ -1078,63 +54,39 @@
 	// Signatures returns a copy of the signatures on the Document
 	Signatures() []coredocumentpb.Signature
 
-<<<<<<< HEAD
 	// CreateProofs creates precise-proofs for given fields
 	CreateProofs(fields []string) (proofs []*proofspb.Proof, err error)
-=======
-		return found
-	}, ACLRead)
->>>>>>> 33bdbf22
 
 	// CreateNFTProofs creates NFT proofs for minting.
 	CreateNFTProofs(
-		account identity.CentID,
+		account identity.DID,
 		registry common.Address,
 		tokenID []byte,
 		nftUniqueProof, readAccessProof bool) (proofs []*proofspb.Proof, err error)
 
-<<<<<<< HEAD
 	// IsNFTMinted checks if there is any NFT minted for the registry given
 	IsNFTMinted(tr TokenRegistry, registry common.Address) bool
-=======
-	return []string{
-		fmt.Sprintf(CDTreePrefix+".read_rules[%d].roles[%d]", rridx, ridx),          // proof that a read rule exists with the nft role
-		fmt.Sprintf(CDTreePrefix+".roles[%s].nfts[%d]", hexutil.Encode(rk), nftIdx), // proof that role with nft exists
-		fmt.Sprintf(CDTreePrefix+".read_rules[%d].action", rridx),                   // proof that this read rule has read access
-	}, nil
-}
->>>>>>> 33bdbf22
 
 	// AddNFT adds an NFT to the Document.
 	// Note: The Document should be anchored after successfully adding the NFT.
 	AddNFT(grantReadAccess bool, registry common.Address, tokenID []byte) error
 
-<<<<<<< HEAD
 	// GetCollaborators returns the collaborators of this Document.
 	// filter ids should not be returned
-	GetCollaborators(filterIDs ...identity.CentID) ([]identity.CentID, error)
+	GetCollaborators(filterIDs ...identity.DID) ([]identity.DID, error)
+
+	// AccountCanRead returns true if the account can read the document
+	AccountCanRead(account identity.DID) bool
+
+	// NFTOwnerCanRead returns error if the NFT cannot read the document.
+	NFTOwnerCanRead(tokenRegistry TokenRegistry, registry common.Address, tokenID []byte, account identity.DID) error
+
+	// ATOwnerCanRead returns error if the NFT cannot read the document.
+	ATOwnerCanRead(tokenID, docID []byte, account identity.DID) (err error)
 }
 
 // TokenRegistry defines NFT related functions.
 type TokenRegistry interface {
 	// OwnerOf to retrieve owner of the tokenID
 	OwnerOf(registry common.Address, tokenID []byte) (common.Address, error)
-=======
-	key := hexutil.Encode(nft.RegistryId)
-	return fmt.Sprintf(CDTreePrefix+".nfts[%s]", key), nil
-}
-
-func getRoleProofKey(roles []*coredocumentpb.Role, roleKey []byte, account identity.DID) (pk string, err error) {
-	role, err := getRole(roleKey, roles)
-	if err != nil {
-		return pk, err
-	}
-
-	idx, found := isAccountInRole(role, account)
-	if !found {
-		return pk, ErrNFTRoleMissing
-	}
-
-	return fmt.Sprintf(CDTreePrefix+".roles[%s].collaborators[%d]", hexutil.Encode(role.RoleKey), idx), nil
->>>>>>> 33bdbf22
 }