--- conflicted
+++ resolved
@@ -11,11 +11,7 @@
 // AnchorProcessor identifies an implementation, which can do a bunch of things with a CoreDocument.
 // E.g. send, anchor, etc.
 type AnchorProcessor interface {
-<<<<<<< HEAD
-	Send(ctx context.Context, cd coredocumentpb.CoreDocument, recipient identity.CentID) (err error)
-=======
-	Send(ctx context.Context, coreDocModel *CoreDocumentModel, recipient identity.DID) (err error)
->>>>>>> 33bdbf22
+	Send(ctx context.Context, cd coredocumentpb.CoreDocument, recipient identity.DID) (err error)
 	PrepareForSignatureRequests(ctx context.Context, model Model) error
 	RequestSignatures(ctx context.Context, model Model) error
 	PrepareForAnchoring(model Model) error
