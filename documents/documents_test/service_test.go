// +build unit

package documents_test

import (
<<<<<<< HEAD
	"context"
	"math/big"
=======
>>>>>>> 33bdbf22
	"os"
	"testing"

	"github.com/centrifuge/go-centrifuge/testingutils/identity"

	"github.com/centrifuge/centrifuge-protobufs/gen/go/coredocument"
	"github.com/centrifuge/go-centrifuge/anchors"
	"github.com/centrifuge/go-centrifuge/bootstrap"
	"github.com/centrifuge/go-centrifuge/bootstrap/bootstrappers/testlogging"
	"github.com/centrifuge/go-centrifuge/config"
	"github.com/centrifuge/go-centrifuge/documents"
	"github.com/centrifuge/go-centrifuge/documents/invoice"
	"github.com/centrifuge/go-centrifuge/errors"
	"github.com/centrifuge/go-centrifuge/ethereum"
	"github.com/centrifuge/go-centrifuge/identity"
	"github.com/centrifuge/go-centrifuge/storage/leveldb"
	"github.com/centrifuge/go-centrifuge/testingutils/commons"
	"github.com/centrifuge/go-centrifuge/testingutils/config"
	"github.com/centrifuge/go-centrifuge/testingutils/documents"
	"github.com/centrifuge/go-centrifuge/utils"
	"github.com/stretchr/testify/assert"
	"github.com/stretchr/testify/mock"
)

var testRepoGlobal documents.Repository
var (
	cid         = testingidentity.GenerateRandomDID()
	centIDBytes = cid[:]
	tenantID    = cid[:]
	key1Pub     = [...]byte{230, 49, 10, 12, 200, 149, 43, 184, 145, 87, 163, 252, 114, 31, 91, 163, 24, 237, 36, 51, 165, 8, 34, 104, 97, 49, 114, 85, 255, 15, 195, 199}
	key1        = []byte{102, 109, 71, 239, 130, 229, 128, 189, 37, 96, 223, 5, 189, 91, 210, 47, 89, 4, 165, 6, 188, 53, 49, 250, 109, 151, 234, 139, 57, 205, 231, 253, 230, 49, 10, 12, 200, 149, 43, 184, 145, 87, 163, 252, 114, 31, 91, 163, 24, 237, 36, 51, 165, 8, 34, 104, 97, 49, 114, 85, 255, 15, 195, 199}
)

var ctx = map[string]interface{}{}
var cfg config.Configuration

func TestMain(m *testing.M) {
	ethClient := &testingcommons.MockEthClient{}
	ethClient.On("GetEthClient").Return(nil)
	ctx[ethereum.BootstrappedEthereumClient] = ethClient
	ibootstappers := []bootstrap.TestBootstrapper{
		&testlogging.TestLoggingBootstrapper{},
		&config.Bootstrapper{},
	}
	bootstrap.RunTestBootstrappers(ibootstappers, ctx)
	cfg = ctx[bootstrap.BootstrappedConfig].(config.Configuration)
	cfg.Set("identityId", cid.String())
	result := m.Run()
	bootstrap.RunTestTeardown(ibootstappers)
	os.Exit(result)
}

func TestService_ReceiveAnchoredDocumentFailed(t *testing.T) {
<<<<<<< HEAD
	poSrv := documents.DefaultService(nil, nil, nil, documents.NewServiceRegistry())

	// self failed
	err := poSrv.ReceiveAnchoredDocument(context.Background(), nil, nil)
=======
	poSrv := documents.DefaultService(nil, nil, documents.NewServiceRegistry(), nil)
	ctxh := testingconfig.CreateAccountContext(t, cfg)
	err := poSrv.ReceiveAnchoredDocument(ctxh, nil, nil)
>>>>>>> 33bdbf22
	assert.Error(t, err)
}

func getServiceWithMockedLayers() (documents.Service, testingcommons.MockIdentityService) {
	repo := testRepo()
	idService := testingcommons.MockIdentityService{}
	idService.On("ValidateSignature", mock.Anything, mock.Anything).Return(nil).Once()
	mockAnchor = &mockAnchorRepo{}
	return documents.DefaultService(repo, mockAnchor, documents.NewServiceRegistry(), &idService), idService
}

type mockAnchorRepo struct {
	mock.Mock
	anchors.AnchorRepository
}

var mockAnchor *mockAnchorRepo

func (r *mockAnchorRepo) GetDocumentRootOf(anchorID anchors.AnchorID) (anchors.DocumentRoot, error) {
	args := r.Called(anchorID)
	docRoot, _ := args.Get(0).(anchors.DocumentRoot)
	return docRoot, args.Error(1)
}

<<<<<<< HEAD
// Functions returns service mocks
func mockSignatureCheck(t *testing.T, i *invoice.Invoice, idService testingcommons.MockIDService) testingcommons.MockIDService {
	idkey := &ethid.EthereumIdentityKey{
		Key:       key1Pub,
		Purposes:  []*big.Int{big.NewInt(identity.KeyPurposeSigning)},
		RevokedAt: big.NewInt(0),
	}
	anchorID, _ := anchors.ToAnchorID(i.ID())
	dr, err := i.CalculateDocumentRoot()
	assert.NoError(t, err)
	docRoot, err := anchors.ToDocumentRoot(dr)
	assert.NoError(t, err)
=======
func createAnchoredMockDocument(t *testing.T, skipSave bool) (*invoice.Invoice, error) {
	cdm := documents.NewCoreDocModel()
	i := &invoice.Invoice{
		InvoiceNumber:     "test_invoice",
		GrossAmount:       60,
		CoreDocumentModel: cdm,
	}
	dataRoot, err := i.CalculateDataRoot()
	if err != nil {
		return nil, err
	}
	// get the coreDoc for the invoice
	corDocMod, err := i.PackCoreDocument()
	if err != nil {
		return nil, err
	}

	cds, err := documents.GenerateCoreDocSalts(corDocMod.Document)
	assert.Nil(t, err)
	corDocMod.Document.CoredocumentSalts = documents.ConvertToProtoSalts(cds)

	err = corDocMod.CalculateSigningRoot(dataRoot)
	if err != nil {
		return nil, err
	}
	signKey := identity.IDKey{
		PublicKey:  key1Pub[:],
		PrivateKey: key1,
	}
	idConfig := &identity.IDConfig{
		ID: cid,
		Keys: map[int]identity.IDKey{
			identity.KeyPurposeSigning: signKey,
		},
	}

	cd := corDocMod.Document
	sig := identity.Sign(idConfig, identity.KeyPurposeSigning, cd.SigningRoot)

	cd.Signatures = append(cd.Signatures, sig)

	err = corDocMod.CalculateDocumentRoot()
	if err != nil {
		return nil, err
	}
	err = i.UnpackCoreDocument(corDocMod)
	if err != nil {
		return nil, err
	}

	if !skipSave {
		err = testRepo().Create(tenantID, i.CoreDocumentModel.Document.CurrentVersion, i)
		if err != nil {
			return nil, err
		}
	}

	return i, nil
}

func updatedAnchoredMockDocument(t *testing.T, i *invoice.Invoice) (*invoice.Invoice, error) {
	i.GrossAmount = 50
	dataRoot, err := i.CalculateDataRoot()
	if err != nil {
		return nil, err
	}
	// get the coreDoc for the invoice
	corDocModel, err := i.PackCoreDocument()
	if err != nil {
		return nil, err
	}
	// hacky update to version
	corDoc := corDocModel.Document
	corDoc.CurrentVersion = corDoc.NextVersion
	corDoc.NextVersion = utils.RandomSlice(32)
	if err != nil {
		return nil, err
	}
	err = corDocModel.CalculateSigningRoot(dataRoot)
	if err != nil {
		return nil, err
	}
	err = corDocModel.CalculateDocumentRoot()
	if err != nil {
		return nil, err
	}
	err = i.UnpackCoreDocument(corDocModel)
	if err != nil {
		return nil, err
	}
	err = testRepo().Create(tenantID, i.CoreDocumentModel.Document.CurrentVersion, i)
	if err != nil {
		return nil, err
	}
	return i, nil
}

// Functions returns service mocks
func mockSignatureCheck(i *invoice.Invoice, idService testingcommons.MockIdentityService, s documents.Service) testingcommons.MockIdentityService {
	anchorID, _ := anchors.ToAnchorID(i.CoreDocumentModel.Document.DocumentIdentifier)
	docRoot, _ := anchors.ToDocumentRoot(i.CoreDocumentModel.Document.DocumentRoot)
>>>>>>> 33bdbf22
	mockAnchor.On("GetDocumentRootOf", anchorID).Return(docRoot, nil).Once()
	return idService
}

func TestService_CreateProofs(t *testing.T) {
	service, idService := getServiceWithMockedLayers()
	i, _ := createCDWithEmbeddedInvoice(t, false)
	ctxh := testingconfig.CreateAccountContext(t, cfg)
	idService = mockSignatureCheck(t, i.(*invoice.Invoice), idService)
	proof, err := service.CreateProofs(ctxh, i.ID(), []string{"invoice.invoice_number"})
	assert.Nil(t, err)
	assert.Equal(t, i.ID(), proof.DocumentID)
	assert.Equal(t, i.CurrentVersion(), proof.VersionID)
	assert.Equal(t, len(proof.FieldProofs), 1)
	assert.Equal(t, proof.FieldProofs[0].GetCompactName(), []byte{0x0, 0x1, 0x0, 0x0, 0x0, 0x0, 0x0, 0x1})
}
func TestService_CreateProofsValidationFails(t *testing.T) {
	service, idService := getServiceWithMockedLayers()
	i, _ := createCDWithEmbeddedInvoice(t, false)
	idService = mockSignatureCheck(t, i.(*invoice.Invoice), idService)
	i.(*invoice.Invoice).Document.DataRoot = nil
	i.(*invoice.Invoice).Document.SigningRoot = nil
	assert.Nil(t, testRepo().Update(tenantID, i.CurrentVersion(), i))
	ctxh := testingconfig.CreateAccountContext(t, cfg)
	_, err := service.CreateProofs(ctxh, i.ID(), []string{"invoice.invoice_number"})
	assert.Error(t, err)
	assert.Contains(t, err.Error(), "failed to get signing root")
}

func TestService_CreateProofsInvalidField(t *testing.T) {
	service, idService := getServiceWithMockedLayers()
	i, _ := createCDWithEmbeddedInvoice(t, false)
	idService = mockSignatureCheck(t, i.(*invoice.Invoice), idService)
	ctxh := testingconfig.CreateAccountContext(t, cfg)
	_, err := service.CreateProofs(ctxh, i.CurrentVersion(), []string{"invalid_field"})
	assert.Error(t, err)
	assert.True(t, errors.IsOfType(documents.ErrDocumentProof, err))
}

func TestService_CreateProofsDocumentDoesntExist(t *testing.T) {
	service, _ := getServiceWithMockedLayers()
	ctxh := testingconfig.CreateAccountContext(t, cfg)
	_, err := service.CreateProofs(ctxh, utils.RandomSlice(32), []string{"invoice.invoice_number"})
	assert.Error(t, err)
	assert.True(t, errors.IsOfType(documents.ErrDocumentNotFound, err))
}

func TestService_CreateProofsForVersion(t *testing.T) {
	service, idService := getServiceWithMockedLayers()
	i, _ := createCDWithEmbeddedInvoice(t, false)
	idService = mockSignatureCheck(t, i.(*invoice.Invoice), idService)
	ctxh := testingconfig.CreateAccountContext(t, cfg)
	proof, err := service.CreateProofsForVersion(ctxh, i.ID(), i.CurrentVersion(), []string{"invoice.invoice_number"})
	assert.Nil(t, err)
	assert.Equal(t, i.ID(), proof.DocumentID)
	assert.Equal(t, i.CurrentVersion(), proof.VersionID)
	assert.Equal(t, len(proof.FieldProofs), 1)
	assert.Equal(t, proof.FieldProofs[0].GetCompactName(), []byte{0x0, 0x1, 0x0, 0x0, 0x0, 0x0, 0x0, 0x1})
}

func TestService_RequestDocumentSignature_SigningRootNil(t *testing.T) {
	service, idService := getServiceWithMockedLayers()
	i, _ := createCDWithEmbeddedInvoice(t, true)
	idService = mockSignatureCheck(t, i.(*invoice.Invoice), idService)
	i.(*invoice.Invoice).Document.DataRoot = nil
	i.(*invoice.Invoice).Document.SigningRoot = nil
	ctxh := testingconfig.CreateAccountContext(t, cfg)
	signature, err := service.RequestDocumentSignature(ctxh, i)
	assert.NotNil(t, err)
	assert.True(t, errors.IsOfType(documents.ErrDocumentInvalid, err))
	assert.Nil(t, signature)
}

func TestService_CreateProofsForVersionDocumentDoesntExist(t *testing.T) {
	i, _ := createCDWithEmbeddedInvoice(t, false)
	s, _ := getServiceWithMockedLayers()
	ctxh := testingconfig.CreateAccountContext(t, cfg)
	_, err := s.CreateProofsForVersion(ctxh, i.ID(), utils.RandomSlice(32), []string{"invoice.invoice_number"})
	assert.Error(t, err)
	assert.True(t, errors.IsOfType(documents.ErrDocumentVersionNotFound, err))
}

func TestService_GetCurrentVersion_successful(t *testing.T) {
	service, _ := getServiceWithMockedLayers()
	documentIdentifier := utils.RandomSlice(32)
	const amountVersions = 10

	version := documentIdentifier
	var currentVersion []byte

	nonExistingVersion := utils.RandomSlice(32)

	for i := 0; i < amountVersions; i++ {

		var next []byte
		if i != amountVersions-1 {
			next = utils.RandomSlice(32)
		} else {
			next = nonExistingVersion
		}

		cd := coredocumentpb.CoreDocument{
			DocumentIdentifier: documentIdentifier,
			CurrentVersion:     version,
			NextVersion:        next,
		}

		inv := &invoice.Invoice{
			GrossAmount:  int64(i + 1),
			CoreDocument: documents.NewCoreDocumentFromProtobuf(cd),
		}

		err := testRepo().Create(tenantID, version, inv)
		currentVersion = version
		version = next
		assert.Nil(t, err)

	}

	ctxh := testingconfig.CreateAccountContext(t, cfg)
	model, err := service.GetCurrentVersion(ctxh, documentIdentifier)
	assert.Nil(t, err)
	assert.Equal(t, model.CurrentVersion(), currentVersion, "should return latest version")
	assert.Equal(t, model.NextVersion(), nonExistingVersion, "latest version should have a non existing id as nextVersion ")

}

func TestService_GetVersion_successful(t *testing.T) {
	service, _ := getServiceWithMockedLayers()
	documentIdentifier := utils.RandomSlice(32)
	currentVersion := utils.RandomSlice(32)
	cd := coredocumentpb.CoreDocument{
		DocumentIdentifier: documentIdentifier,
		CurrentVersion:     currentVersion,
	}
	inv := &invoice.Invoice{
		GrossAmount:  60,
		CoreDocument: documents.NewCoreDocumentFromProtobuf(cd),
	}

	ctxh := testingconfig.CreateAccountContext(t, cfg)
	err := testRepo().Create(tenantID, currentVersion, inv)
	assert.Nil(t, err)

	mod, err := service.GetVersion(ctxh, documentIdentifier, currentVersion)
	assert.Nil(t, err)

	assert.Equal(t, documentIdentifier, mod.ID(), "should be same document Identifier")
	assert.Equal(t, currentVersion, mod.CurrentVersion(), "should be same version")
}

func TestService_GetCurrentVersion_error(t *testing.T) {
	service, _ := getServiceWithMockedLayers()
	documentIdentifier := utils.RandomSlice(32)

	//document is not existing
	ctxh := testingconfig.CreateAccountContext(t, cfg)
	_, err := service.GetCurrentVersion(ctxh, documentIdentifier)
	assert.True(t, errors.IsOfType(documents.ErrDocumentVersionNotFound, err))

	cd := coredocumentpb.CoreDocument{
		DocumentIdentifier: documentIdentifier,
		CurrentVersion:     documentIdentifier,
	}

	inv := &invoice.Invoice{
		GrossAmount:  60,
		CoreDocument: documents.NewCoreDocumentFromProtobuf(cd),
	}

	err = testRepo().Create(tenantID, documentIdentifier, inv)
	assert.Nil(t, err)

	_, err = service.GetCurrentVersion(ctxh, documentIdentifier)
	assert.Nil(t, err)

}

func TestService_GetVersion_error(t *testing.T) {
	service, _ := getServiceWithMockedLayers()

	documentIdentifier := utils.RandomSlice(32)
	currentVersion := utils.RandomSlice(32)

	//document is not existing
	ctxh := testingconfig.CreateAccountContext(t, cfg)
	_, err := service.GetVersion(ctxh, documentIdentifier, currentVersion)
	assert.True(t, errors.IsOfType(documents.ErrDocumentVersionNotFound, err))

	cd := coredocumentpb.CoreDocument{
		DocumentIdentifier: documentIdentifier,
		CurrentVersion:     currentVersion,
	}
	inv := &invoice.Invoice{
		GrossAmount:  60,
		CoreDocument: documents.NewCoreDocumentFromProtobuf(cd),
	}
	err = testRepo().Create(tenantID, currentVersion, inv)
	assert.Nil(t, err)

	//random version
	_, err = service.GetVersion(ctxh, documentIdentifier, utils.RandomSlice(32))
	assert.True(t, errors.IsOfType(documents.ErrDocumentVersionNotFound, err))

	//random document id
	_, err = service.GetVersion(ctxh, utils.RandomSlice(32), documentIdentifier)
	assert.True(t, errors.IsOfType(documents.ErrDocumentVersionNotFound, err))
}

func testRepo() documents.Repository {
	if testRepoGlobal == nil {
		ldb, err := leveldb.NewLevelDBStorage(leveldb.GetRandomTestStoragePath())
		if err != nil {
			panic(err)
		}
		testRepoGlobal = documents.NewDBRepository(leveldb.NewLevelDBRepository(ldb))
		testRepoGlobal.Register(&invoice.Invoice{})
	}
	return testRepoGlobal
}

func TestService_Exists(t *testing.T) {
	service, _ := getServiceWithMockedLayers()
	documentIdentifier := utils.RandomSlice(32)
	ctxh := testingconfig.CreateAccountContext(t, cfg)

	//document is not existing
	_, err := service.GetCurrentVersion(ctxh, documentIdentifier)
	assert.True(t, errors.IsOfType(documents.ErrDocumentVersionNotFound, err))

	cd := coredocumentpb.CoreDocument{
		DocumentIdentifier: documentIdentifier,
		CurrentVersion:     documentIdentifier,
	}
	inv := &invoice.Invoice{
		GrossAmount:  60,
		CoreDocument: documents.NewCoreDocumentFromProtobuf(cd),
	}

	err = testRepo().Create(tenantID, documentIdentifier, inv)

	exists := service.Exists(ctxh, documentIdentifier)
	assert.True(t, exists, "document should exist")

	exists = service.Exists(ctxh, utils.RandomSlice(32))
	assert.False(t, exists, "document should not exist")

}

func createCDWithEmbeddedInvoice(t *testing.T, skipSave bool) (documents.Model, coredocumentpb.CoreDocument) {
	i := new(invoice.Invoice)
	err := i.InitInvoiceInput(testingdocuments.CreateInvoicePayload(), cid.String())
	assert.NoError(t, err)
	_, err = i.CalculateDataRoot()
	assert.NoError(t, err)
	sr, err := i.CalculateSigningRoot()
	assert.NoError(t, err)

	signKey := identity.IDKey{
		PublicKey:  key1Pub[:],
		PrivateKey: key1,
	}
	idConfig := &identity.IDConfig{
		ID: cid,
		Keys: map[int]identity.IDKey{
			identity.KeyPurposeSigning: signKey,
		},
	}

	sig := identity.Sign(idConfig, identity.KeyPurposeSigning, sr)
	i.AppendSignatures(sig)
	_, err = i.CalculateDocumentRoot()
	assert.NoError(t, err)
	cd, err := i.PackCoreDocument()
	assert.NoError(t, err)

	if !skipSave {
		err = testRepo().Create(tenantID, i.CurrentVersion(), i)
		assert.NoError(t, err)
	}
	return i, cd
}<|MERGE_RESOLUTION|>--- conflicted
+++ resolved
@@ -3,15 +3,9 @@
 package documents_test
 
 import (
-<<<<<<< HEAD
 	"context"
-	"math/big"
-=======
->>>>>>> 33bdbf22
 	"os"
 	"testing"
-
-	"github.com/centrifuge/go-centrifuge/testingutils/identity"
 
 	"github.com/centrifuge/centrifuge-protobufs/gen/go/coredocument"
 	"github.com/centrifuge/go-centrifuge/anchors"
@@ -27,6 +21,7 @@
 	"github.com/centrifuge/go-centrifuge/testingutils/commons"
 	"github.com/centrifuge/go-centrifuge/testingutils/config"
 	"github.com/centrifuge/go-centrifuge/testingutils/documents"
+	"github.com/centrifuge/go-centrifuge/testingutils/identity"
 	"github.com/centrifuge/go-centrifuge/utils"
 	"github.com/stretchr/testify/assert"
 	"github.com/stretchr/testify/mock"
@@ -61,16 +56,10 @@
 }
 
 func TestService_ReceiveAnchoredDocumentFailed(t *testing.T) {
-<<<<<<< HEAD
-	poSrv := documents.DefaultService(nil, nil, nil, documents.NewServiceRegistry())
+	poSrv := documents.DefaultService(nil, nil, documents.NewServiceRegistry(), nil)
 
 	// self failed
 	err := poSrv.ReceiveAnchoredDocument(context.Background(), nil, nil)
-=======
-	poSrv := documents.DefaultService(nil, nil, documents.NewServiceRegistry(), nil)
-	ctxh := testingconfig.CreateAccountContext(t, cfg)
-	err := poSrv.ReceiveAnchoredDocument(ctxh, nil, nil)
->>>>>>> 33bdbf22
 	assert.Error(t, err)
 }
 
@@ -95,122 +84,13 @@
 	return docRoot, args.Error(1)
 }
 
-<<<<<<< HEAD
 // Functions returns service mocks
-func mockSignatureCheck(t *testing.T, i *invoice.Invoice, idService testingcommons.MockIDService) testingcommons.MockIDService {
-	idkey := &ethid.EthereumIdentityKey{
-		Key:       key1Pub,
-		Purposes:  []*big.Int{big.NewInt(identity.KeyPurposeSigning)},
-		RevokedAt: big.NewInt(0),
-	}
+func mockSignatureCheck(t *testing.T, i *invoice.Invoice, idService testingcommons.MockIdentityService) testingcommons.MockIdentityService {
 	anchorID, _ := anchors.ToAnchorID(i.ID())
 	dr, err := i.CalculateDocumentRoot()
 	assert.NoError(t, err)
 	docRoot, err := anchors.ToDocumentRoot(dr)
 	assert.NoError(t, err)
-=======
-func createAnchoredMockDocument(t *testing.T, skipSave bool) (*invoice.Invoice, error) {
-	cdm := documents.NewCoreDocModel()
-	i := &invoice.Invoice{
-		InvoiceNumber:     "test_invoice",
-		GrossAmount:       60,
-		CoreDocumentModel: cdm,
-	}
-	dataRoot, err := i.CalculateDataRoot()
-	if err != nil {
-		return nil, err
-	}
-	// get the coreDoc for the invoice
-	corDocMod, err := i.PackCoreDocument()
-	if err != nil {
-		return nil, err
-	}
-
-	cds, err := documents.GenerateCoreDocSalts(corDocMod.Document)
-	assert.Nil(t, err)
-	corDocMod.Document.CoredocumentSalts = documents.ConvertToProtoSalts(cds)
-
-	err = corDocMod.CalculateSigningRoot(dataRoot)
-	if err != nil {
-		return nil, err
-	}
-	signKey := identity.IDKey{
-		PublicKey:  key1Pub[:],
-		PrivateKey: key1,
-	}
-	idConfig := &identity.IDConfig{
-		ID: cid,
-		Keys: map[int]identity.IDKey{
-			identity.KeyPurposeSigning: signKey,
-		},
-	}
-
-	cd := corDocMod.Document
-	sig := identity.Sign(idConfig, identity.KeyPurposeSigning, cd.SigningRoot)
-
-	cd.Signatures = append(cd.Signatures, sig)
-
-	err = corDocMod.CalculateDocumentRoot()
-	if err != nil {
-		return nil, err
-	}
-	err = i.UnpackCoreDocument(corDocMod)
-	if err != nil {
-		return nil, err
-	}
-
-	if !skipSave {
-		err = testRepo().Create(tenantID, i.CoreDocumentModel.Document.CurrentVersion, i)
-		if err != nil {
-			return nil, err
-		}
-	}
-
-	return i, nil
-}
-
-func updatedAnchoredMockDocument(t *testing.T, i *invoice.Invoice) (*invoice.Invoice, error) {
-	i.GrossAmount = 50
-	dataRoot, err := i.CalculateDataRoot()
-	if err != nil {
-		return nil, err
-	}
-	// get the coreDoc for the invoice
-	corDocModel, err := i.PackCoreDocument()
-	if err != nil {
-		return nil, err
-	}
-	// hacky update to version
-	corDoc := corDocModel.Document
-	corDoc.CurrentVersion = corDoc.NextVersion
-	corDoc.NextVersion = utils.RandomSlice(32)
-	if err != nil {
-		return nil, err
-	}
-	err = corDocModel.CalculateSigningRoot(dataRoot)
-	if err != nil {
-		return nil, err
-	}
-	err = corDocModel.CalculateDocumentRoot()
-	if err != nil {
-		return nil, err
-	}
-	err = i.UnpackCoreDocument(corDocModel)
-	if err != nil {
-		return nil, err
-	}
-	err = testRepo().Create(tenantID, i.CoreDocumentModel.Document.CurrentVersion, i)
-	if err != nil {
-		return nil, err
-	}
-	return i, nil
-}
-
-// Functions returns service mocks
-func mockSignatureCheck(i *invoice.Invoice, idService testingcommons.MockIdentityService, s documents.Service) testingcommons.MockIdentityService {
-	anchorID, _ := anchors.ToAnchorID(i.CoreDocumentModel.Document.DocumentIdentifier)
-	docRoot, _ := anchors.ToDocumentRoot(i.CoreDocumentModel.Document.DocumentRoot)
->>>>>>> 33bdbf22
 	mockAnchor.On("GetDocumentRootOf", anchorID).Return(docRoot, nil).Once()
 	return idService
 }
@@ -225,7 +105,7 @@
 	assert.Equal(t, i.ID(), proof.DocumentID)
 	assert.Equal(t, i.CurrentVersion(), proof.VersionID)
 	assert.Equal(t, len(proof.FieldProofs), 1)
-	assert.Equal(t, proof.FieldProofs[0].GetCompactName(), []byte{0x0, 0x1, 0x0, 0x0, 0x0, 0x0, 0x0, 0x1})
+	assert.Equal(t, proof.FieldProofs[0].GetCompactName(), []byte{0x3, 0x0, 0x0, 0x0, 0x0, 0x0, 0x0, 0x1})
 }
 func TestService_CreateProofsValidationFails(t *testing.T) {
 	service, idService := getServiceWithMockedLayers()
@@ -268,7 +148,7 @@
 	assert.Equal(t, i.ID(), proof.DocumentID)
 	assert.Equal(t, i.CurrentVersion(), proof.VersionID)
 	assert.Equal(t, len(proof.FieldProofs), 1)
-	assert.Equal(t, proof.FieldProofs[0].GetCompactName(), []byte{0x0, 0x1, 0x0, 0x0, 0x0, 0x0, 0x0, 0x1})
+	assert.Equal(t, proof.FieldProofs[0].GetCompactName(), []byte{0x3, 0x0, 0x0, 0x0, 0x0, 0x0, 0x0, 0x1})
 }
 
 func TestService_RequestDocumentSignature_SigningRootNil(t *testing.T) {
