package ethereum

import (
	"context"
	"time"

	"github.com/ethereum/go-ethereum/core/types"

	"github.com/centrifuge/go-centrifuge/errors"
	"github.com/centrifuge/go-centrifuge/identity"
	"github.com/centrifuge/go-centrifuge/queue"
	"github.com/centrifuge/go-centrifuge/transactions"
	"github.com/centrifuge/gocelery"
	"github.com/ethereum/go-ethereum/common"
)

const (
	// EthTXStatusTaskName contains the name of the task
	EthTXStatusTaskName string = "EthTXStatusTaskName"

	// TransactionTxHashParam contains the name  of the parameter
	TransactionTxHashParam string = "TxHashParam"

	// TransactionAccountParam contains the name  of the account
	TransactionAccountParam string = "Account ID"
<<<<<<< HEAD

	transactionStatusSuccess uint64 = 1
=======
	// TransactionStatusSuccess contains the flag for a successful receipt.status
	TransactionStatusSuccess uint64 = 1
>>>>>>> afb20749

	// ErrTransactionFailed error when transaction failed
	ErrTransactionFailed = errors.Error("Transaction failed")
)

// WatchTransaction holds the transaction status received form chain event
type WatchTransaction struct {
	Status uint64
	txHash string
	Error  error
}

// TransactionStatusTask is struct for the task to check an Ethereum transaction
type TransactionStatusTask struct {
	transactions.BaseTask
	timeout time.Duration

	//state
	ethContextInitializer func(d time.Duration) (ctx context.Context, cancelFunc context.CancelFunc)
	transactionByHash     func(ctx context.Context, hash common.Hash) (tx *types.Transaction, isPending bool, err error)
	transactionReceipt    func(ctx context.Context, txHash common.Hash) (*types.Receipt, error)

	//txHash is the id of an Ethereum transaction
	txHash    string
	accountID identity.CentID
}

// NewTransactionStatusTask returns a the struct for the task
func NewTransactionStatusTask(
	timeout time.Duration,
	txService transactions.Manager,
	transactionByHash func(ctx context.Context, hash common.Hash) (tx *types.Transaction, isPending bool, err error),
	transactionReceipt func(ctx context.Context, txHash common.Hash) (*types.Receipt, error),
	ethContextInitializer func(d time.Duration) (ctx context.Context, cancelFunc context.CancelFunc),

) *TransactionStatusTask {
	return &TransactionStatusTask{
		timeout:               timeout,
		BaseTask:              transactions.BaseTask{TxService: txService},
		ethContextInitializer: ethContextInitializer,
		transactionByHash:     transactionByHash,
		transactionReceipt:    transactionReceipt,
	}
}

// TaskTypeName returns mintingConfirmationTaskName
func (tst *TransactionStatusTask) TaskTypeName() string {
	return EthTXStatusTaskName
}

// Copy returns a new instance of mintingConfirmationTask
func (tst *TransactionStatusTask) Copy() (gocelery.CeleryTask, error) {
	return &TransactionStatusTask{
		timeout:               tst.timeout,
		txHash:                tst.txHash,
		accountID:             tst.accountID,
		transactionByHash:     tst.transactionByHash,
		transactionReceipt:    tst.transactionReceipt,
		ethContextInitializer: tst.ethContextInitializer,
		BaseTask:              transactions.BaseTask{TxService: tst.TxService},
	}, nil
}

// ParseKwargs - define a method to parse CentID
func (tst *TransactionStatusTask) ParseKwargs(kwargs map[string]interface{}) (err error) {
	err = tst.ParseTransactionID(kwargs)
	if err != nil {
		return err
	}

	accountID, ok := kwargs[TransactionAccountParam].(string)
	if !ok {
		return errors.New("missing account ID")
	}

	tst.accountID, err = identity.CentIDFromString(accountID)
	if err != nil {
		return err
	}

	// parse txHash
	txHash, ok := kwargs[TransactionTxHashParam]
	if !ok {
		return errors.New("undefined kwarg " + TransactionTxHashParam)
	}
	tst.txHash, ok = txHash.(string)
	if !ok {
		return errors.New("malformed kwarg [%s]", TransactionTxHashParam)
	}

	// override TimeoutParam if provided
	tdRaw, ok := kwargs[queue.TimeoutParam]
	if ok {
		td, err := queue.GetDuration(tdRaw)
		if err != nil {
			return errors.New("malformed kwarg [%s] because [%s]", queue.TimeoutParam, err.Error())
		}
		tst.timeout = td
	}

	return nil
}

func (tst *TransactionStatusTask) isTransactionSuccessful(ctx context.Context, txHash string) error {
	receipt, err := tst.transactionReceipt(ctx, common.HexToHash(txHash))
	if err != nil {
		return err
	}

	if receipt.Status != TransactionStatusSuccess {
		return ErrTransactionFailed
	}

	return nil
}

// RunTask calls listens to events from geth related to MintingConfirmationTask#TokenID and records result.
func (tst *TransactionStatusTask) RunTask() (resp interface{}, err error) {
	ctx, cancelF := tst.ethContextInitializer(tst.timeout)
	defer cancelF()
	defer func() {
		err = tst.UpdateTransaction(tst.accountID, tst.TaskTypeName(), err)
	}()

	_, isPending, err := tst.transactionByHash(ctx, common.HexToHash(tst.txHash))
	if err != nil {
		return nil, err
	}

	if isPending {
		return nil, gocelery.ErrTaskRetryable
	}

	err = tst.isTransactionSuccessful(ctx, tst.txHash)
	if err == nil {
		return nil, nil
	}

	if err != ErrTransactionFailed {
		return nil, gocelery.ErrTaskRetryable
	}

	return nil, err
}<|MERGE_RESOLUTION|>--- conflicted
+++ resolved
@@ -23,13 +23,8 @@
 
 	// TransactionAccountParam contains the name  of the account
 	TransactionAccountParam string = "Account ID"
-<<<<<<< HEAD
-
-	transactionStatusSuccess uint64 = 1
-=======
 	// TransactionStatusSuccess contains the flag for a successful receipt.status
 	TransactionStatusSuccess uint64 = 1
->>>>>>> afb20749
 
 	// ErrTransactionFailed error when transaction failed
 	ErrTransactionFailed = errors.Error("Transaction failed")
